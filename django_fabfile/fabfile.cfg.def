[DEFAULT]
ami_ptrn = ebs/ubuntu-images/ubuntu-*-10.04-*-server-*
ami_ptrn_with_version = ebs/ubuntu-images/ubuntu-*-{version}-*-server-*
ami_ptrn_with_release_date = ebs/ubuntu-images/ubuntu-*-{version}-*-server-{released_at}
ami_regexp = ^ebs/ubuntu-images/ubuntu-[a-z]+-(?P<version>\d{1,2}\.\d{2,2})-[a-z3264]+-server-(?P<released_at>\d{8,8}(\.\d{1,1})?)$
architecture = x86_64
debug = False
# Should be writable for rotating log files. Print logs to stdout if empty.
logging_folder =
minutes_for_snap = 60
ssh_security_group = ssh-access
ssh_timeout_attempts = 30
ssh_timeout_interval = 30
tag_name = Earmarking
tag_value = production
ubuntu_aws_account = 099720109477
username = ubuntu

[odesk]
username = odesk-username

[purge_backups]
hourly_backups = 24
daily_backups = 7
weekly_backups = 4
monthly_backups = 12
quarterly_backups = 4
yearly_backups = 10

[us-east-1]
kernelx86_64 = aki-427d952b
kerneli386 = aki-407d9529
kernel_encr_i386 = aki-4c7d9525
kernel_encr_x86_64 = aki-4e7d9527
key_filename = /home/username/.ssh/regional_username_rsa
key_pair = regional-username

[us-west-1]
kernelx86_64 = aki-9ba0f1de
kerneli386 = aki-99a0f1dc
kernel_encr_i386 = aki-9da0f1d8
kernel_encr_x86_64 = aki-9fa0f1da

[ap-southeast-1]
kernelx86_64 = aki-11d5aa43
kerneli386 = aki-13d5aa41
kernel_encr_i386 = aki-6fd5aa3d
kernel_encr_x86_64 = aki-6dd5aa3f

[eu-west-1]
kernelx86_64 = aki-4feec43b
kerneli386 = aki-4deec439
kernel_encr_i386 = aki-47eec433
kernel_encr_x86_64 = aki-41eec435

[ap-northeast-1]
kernelx86_64 = aki-d409a2d5
kerneli386 = aki-d209a2d3
<<<<<<< HEAD
kernel_encr_i386 = aki-d609a2d7
kernel_encr_x86_64 = aki-d809a2d9
=======
kernel_encr_x86_64 = aki-d809a2d9

[RDBMS]
master = 50.19.234.247
backup = 46.137.188.195
pcp_password = 
>>>>>>> eb0fde04
<|MERGE_RESOLUTION|>--- conflicted
+++ resolved
@@ -56,14 +56,10 @@
 [ap-northeast-1]
 kernelx86_64 = aki-d409a2d5
 kerneli386 = aki-d209a2d3
-<<<<<<< HEAD
 kernel_encr_i386 = aki-d609a2d7
-kernel_encr_x86_64 = aki-d809a2d9
-=======
 kernel_encr_x86_64 = aki-d809a2d9
 
 [RDBMS]
 master = 50.19.234.247
 backup = 46.137.188.195
-pcp_password = 
->>>>>>> eb0fde04
+pcp_password = 