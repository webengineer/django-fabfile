[DEFAULT]
ami_ptrn = ebs/ubuntu-images/ubuntu-*-10.04-*-server-*
ami_ptrn_with_version = ebs/ubuntu-images/ubuntu-*-{version}-*-server-*
ami_ptrn_with_release_date = ebs/ubuntu-images/ubuntu-*-{version}-*-server-{released_at}
ami_regexp = ^ebs/ubuntu-images/ubuntu-[a-z]+-(?P<version>\d{1,2}\.\d{2,2})-[a-z3264]+-server-(?P<released_at>\d{8,8}(\.\d{1,1})?)$
architecture = x86_64
debug = False
# Should be writable for rotating log files. Print logs to stdout if empty.
logging_folder =
minutes_for_snap = 60
ssh_security_group = ssh-access
ssh_timeout_attempts = 30
ssh_timeout_interval = 30
tag_name = Earmarking
tag_value = production
ubuntu_aws_account = 099720109477
username = ubuntu

[odesk]
username = odesk-username

[purge_backups]
hourly_backups = 24
daily_backups = 7
weekly_backups = 4
monthly_backups = 12
quarterly_backups = 4
yearly_backups = 10

[us-east-1]
kernelx86_64 = aki-427d952b
kerneli386 = aki-407d9529
kernel_encr_x86_64 = aki-4e7d9527
key_filename = /home/username/.ssh/regional_username_rsa
key_pair = regional-username

[us-west-1]
kernelx86_64 = aki-9ba0f1de
kerneli386 = aki-99a0f1dc
kernel_encr_x86_64 = aki-9fa0f1da

[ap-southeast-1]
kernelx86_64 = aki-11d5aa43
kerneli386 = aki-13d5aa41
kernel_encr_x86_64 = aki-6dd5aa3f

[eu-west-1]
kernelx86_64 = aki-4feec43b
kerneli386 = aki-4deec439
kernel_encr_x86_64 = aki-41eec435

[ap-northeast-1]
kernelx86_64 = aki-d409a2d5
kerneli386 = aki-d209a2d3
<<<<<<< HEAD
kernel_encr_x86_64 = aki-d809a2d9
=======

[RDBMS]
master = 50.19.234.247
backup = 46.137.188.195
pcp_password = 
>>>>>>> 289ee8ab
<|MERGE_RESOLUTION|>--- conflicted
+++ resolved
@@ -52,12 +52,9 @@
 [ap-northeast-1]
 kernelx86_64 = aki-d409a2d5
 kerneli386 = aki-d209a2d3
-<<<<<<< HEAD
 kernel_encr_x86_64 = aki-d809a2d9
-=======
 
 [RDBMS]
 master = 50.19.234.247
 backup = 46.137.188.195
-pcp_password = 
->>>>>>> 289ee8ab
+pcp_password = 