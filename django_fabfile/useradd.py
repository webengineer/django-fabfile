from fabric.api import env, settings, sudo, abort, put
from ConfigParser import ConfigParser as _ConfigParser
from re import match as _match
from os.path import isfile as _isfile
from boto.ec2 import regions as _regions
<<<<<<< HEAD

=======
>>>>>>> 62d38558

try:
    config_file = 'fabfile.cfg'
    config = _ConfigParser()
    config.read(config_file)
    username = config.get('DEFAULT', 'username')
except:
    username = None


<<<<<<< HEAD
env.update({'disable_known_hosts': True})


=======
>>>>>>> 62d38558
def _get_region_by_name(region_name):
    """
    Not using from backup import _get_region_by_name because
    backup.py reqires existing aws api keys.
    Allow to specify region name fuzzyly.
    """
    matched = [reg for reg in _regions() if _match(region_name, reg.name)]
    assert len(matched) > 0, 'No region matches {0}'.format(region_name)
    assert len(matched) == 1, 'Several regions matches {0}'.format(region_name)
    return matched[0]


def _get_inst_by_id(region, instance_id):
    conn = _get_region_by_name(region).connect()
    res = conn.get_all_instances([instance_id, ])
    assert len(res) == 1, (
        'Returned more than 1 {0} for instance_id {1}'.format(res,
                                                      instance_id))
    instances = res[0].instances
    assert len(instances) == 1, (
        'Returned more than 1 {0} for instance_id {1}'.format(instances,
                                                              instance_id))
    return instances[0]


def _sudo(cmd):
    """ Shows output of cmd and allows interaction """
    sudo(cmd, shell=False, pty=False)


def _create_account(user, region, instance_ids, passwordless, sudo):
    if not _isfile(user + '.pub'):
        abort("%s.pub does not exist" % user)
    env.ssh_key = user + '.pub'
    env.username = user
    if passwordless:
        _sudo('adduser --disabled-password %(username)s' % env)
        if sudo:
            _sudo('sed -i "s/# %sudo ALL=NOPASSWD: ALL/'
                            '%sudo ALL=NOPASSWD: ALL/" /etc/sudoers')
            for group in ['sudo']:
                with settings(group=group):
                    _sudo('adduser %(username)s %(group)s' % env)
    else:
        _sudo('adduser %(username)s' % env)
        if sudo:
            for group in ['adm', 'admin', 'staff']:
                with settings(group=group):
                    _sudo('adduser %(username)s %(group)s' % env)
    _sudo('mkdir -p /home/%(username)s/.ssh' % env)
    _sudo('touch /home/%(username)s/.ssh/authorized_keys' % env)
    _sudo('chown -R %(username)s: /home/%(username)s/.ssh' % env)
    _sudo('chmod 700 /home/%(username)s/.ssh' % env)
<<<<<<< HEAD
    put(user+'.pub', '/home/%(username)s/.ssh/authorized_keys'
=======
    put(user + '.pub', '/home/%(username)s/.ssh/authorized_keys'
>>>>>>> 62d38558
                                      % env, use_sudo=True)
    _sudo('chown -R %(username)s: /home/%(username)s/.'
                                    'ssh/authorized_keys' % env)
    _sudo('chmod 600 /home/%(username)s/.ssh/authorized_keys' % env)


<<<<<<< HEAD
def deluser(name, region = None, instance_ids = None,):
=======
def deluser(name, region=None, instance_ids=None):
>>>>>>> 62d38558
    """
    Removes user <name> with deluser from "host1;host2" list in <region>
    If region and instance_ids not set - script takes hosts amd key values
    from command line (-H and -i).
    """
    if username:
        env.update({'user': username})
    if instance_ids and region:
        instances_ids = list(unicode(instance_ids).split(';'))
        for inst in instances_ids:
            if inst:
                _instance = _get_inst_by_id(region, inst)
                if not env.key_filename:
                    key_filename = config.get(_instance.region.name,
                                                      'key_filename')
                    env.update({'key_filename': key_filename,
                                                  'warn_only': True})
                env.update({'host_string': _instance.public_dns_name})
                env.username = name
                _sudo('deluser %(username)s' % env)
    else:
        env.username = name
        _sudo('deluser %(username)s' % env)


<<<<<<< HEAD
def adduser(user, region = None, instance_ids = None,
                                passwordless = None, sudo = None):
    """
    creates new <user> with public SSH key on "host1;host2" list in
=======
def adduser(user, region=None, instance_ids=None,
                                passwordless=None, sudo=None):
    """
    creates new <username> with public SSH key on "host1;host2" list in
>>>>>>> 62d38558
    <region>. If you want to create passwordless account - set any value to
    <passwrdless> variable, if you want sudo rights - set any value to <sudo>.
    File with public key must be in same directory.
    If region and instance_ids not set - script takes hosts amd key values
    from command line (-H and -i).
    Usage:
    1. WIthout aws api keys and config present:
    :<user>,<passwordless=1>,<sudo=1> - in this case you have to specify
    hosts list in -H and your user in -u  fabric parameters.
    2. With aws api keys and config entries:
    :<user>,<region>,"instance1;instance2",<passwordless>,<sudo>
    Extracts IP's from instance description.
    """
    if username:
        env.update({'user': username})
    if instance_ids and region:
        instances_ids = list(unicode(instance_ids).split(';'))
        for inst in instances_ids:
            if inst:
                _instance = _get_inst_by_id(region, inst)
                if not env.key_filename:
                    key_filename = config.get(_instance.region.name,
                                                      'key_filename')
                    env.update({'key_filename': key_filename})
                env.update({'host_string': _instance.public_dns_name})
                _create_account(user, region, instance_ids, passwordless,
                                                                    sudo)
    else:
        _create_account(user, region, instance_ids, passwordless, sudo)<|MERGE_RESOLUTION|>--- conflicted
+++ resolved
@@ -3,10 +3,7 @@
 from re import match as _match
 from os.path import isfile as _isfile
 from boto.ec2 import regions as _regions
-<<<<<<< HEAD
 
-=======
->>>>>>> 62d38558
 
 try:
     config_file = 'fabfile.cfg'
@@ -17,12 +14,9 @@
     username = None
 
 
-<<<<<<< HEAD
 env.update({'disable_known_hosts': True})
 
 
-=======
->>>>>>> 62d38558
 def _get_region_by_name(region_name):
     """
     Not using from backup import _get_region_by_name because
@@ -76,22 +70,14 @@
     _sudo('touch /home/%(username)s/.ssh/authorized_keys' % env)
     _sudo('chown -R %(username)s: /home/%(username)s/.ssh' % env)
     _sudo('chmod 700 /home/%(username)s/.ssh' % env)
-<<<<<<< HEAD
-    put(user+'.pub', '/home/%(username)s/.ssh/authorized_keys'
-=======
     put(user + '.pub', '/home/%(username)s/.ssh/authorized_keys'
->>>>>>> 62d38558
                                       % env, use_sudo=True)
     _sudo('chown -R %(username)s: /home/%(username)s/.'
                                     'ssh/authorized_keys' % env)
     _sudo('chmod 600 /home/%(username)s/.ssh/authorized_keys' % env)
 
 
-<<<<<<< HEAD
-def deluser(name, region = None, instance_ids = None,):
-=======
 def deluser(name, region=None, instance_ids=None):
->>>>>>> 62d38558
     """
     Removes user <name> with deluser from "host1;host2" list in <region>
     If region and instance_ids not set - script takes hosts amd key values
@@ -117,17 +103,10 @@
         _sudo('deluser %(username)s' % env)
 
 
-<<<<<<< HEAD
-def adduser(user, region = None, instance_ids = None,
-                                passwordless = None, sudo = None):
-    """
-    creates new <user> with public SSH key on "host1;host2" list in
-=======
 def adduser(user, region=None, instance_ids=None,
                                 passwordless=None, sudo=None):
     """
-    creates new <username> with public SSH key on "host1;host2" list in
->>>>>>> 62d38558
+    creates new <user> with public SSH key on "host1;host2" list in
     <region>. If you want to create passwordless account - set any value to
     <passwrdless> variable, if you want sudo rights - set any value to <sudo>.
     File with public key must be in same directory.
