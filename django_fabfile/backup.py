--- conflicted
+++ resolved
@@ -50,21 +50,10 @@
 from boto.ec2.blockdevicemapping import BlockDeviceMapping, EBSBlockDeviceType
 from boto.exception import BotoServerError, EC2ResponseError
 from fabric.api import env, local, output, prompt, put, settings, sudo, task
+from fabric.context_managers import hide
 from fabric.contrib.files import append, exists
 
-<<<<<<< HEAD
-from boto.ec2 import (connect_to_region as _connect_to_region,
-                      regions as _regions)
-from boto.ec2.blockdevicemapping import (
-    BlockDeviceMapping as _BlockDeviceMapping,
-    EBSBlockDeviceType as _EBSBlockDeviceType)
-from boto.exception import (BotoServerError as _BotoServerError,
-                            EC2ResponseError as _EC2ResponseError)
-from fabric.api import env, prompt, put, sudo, settings
-from fabric.context_managers import hide
-=======
 from django_fabfile.utils import get_region_by_name
->>>>>>> 289ee8ab
 
 
 config_file = 'fabfile.cfg'
@@ -162,18 +151,6 @@
     """Wait for attribute to go into state.
 
     attrs
-<<<<<<< HEAD
-        list of nested attribute names;
-    update_attr
-        will be called to refresh state."""
-    def get_nested_attr(obj, attrs):
-        attr = obj
-        for attr_name in attrs:
-            attr = getattr(attr, attr_name)
-        return attr
-    sleep_for = 3
-    _print_dbg('Calling {0} updates'.format(obj))
-=======
         list of nested attribute names."""
 
     def get_state(obj, attrs=None):
@@ -186,7 +163,6 @@
                 attr = getattr(attr, attr_name)
             return attr
     logger.debug('Calling {0} updates'.format(obj))
->>>>>>> 289ee8ab
     for i in range(10):     # Resource may be reported as "not exists"
         try:                # right after creation.
             obj_state = get_state(obj, attrs)
@@ -522,17 +498,10 @@
     last_hour = datetime(now.year, now.month, now.day, now.hour)
     last_midnight = datetime(now.year, now.month, now.day)
     last_sunday = datetime(now.year, now.month,
-<<<<<<< HEAD
-          now.day) - _timedelta(days=(now.weekday() + 1) % 7)
+          now.day) - timedelta(days=(now.weekday() + 1) % 7)
     last_month = datetime(now.year, now.month - 1, now.day)
     last_year = datetime(now.year - 1, now.month, now.day)
     other_years = datetime(now.year - 2, now.month, now.day)
-=======
-          now.day) - timedelta(days=(now.weekday() + 1) % 7)
-    last_month = datetime(now.year, now.month -1, now.day)
-    last_year = datetime(now.year-1, now.month, now.day)
-    other_years = datetime(now.year-2, now.month, now.day)
->>>>>>> 289ee8ab
     start_of_month = datetime(now.year, now.month, 1)
 
     target_backup_times = []
@@ -540,26 +509,6 @@
     oldest_snapshot_date = datetime(2000, 1, 1)
 
     for hour in range(0, hourly_backups):
-<<<<<<< HEAD
-        target_backup_times.append(last_hour - _timedelta(hours=hour))
-
-    for day in range(0, daily_backups):
-        target_backup_times.append(last_midnight - _timedelta(days=day))
-
-    for week in range(0, weekly_backups):
-        target_backup_times.append(last_sunday - _timedelta(weeks=week))
-
-    for month in range(0, monthly_backups):
-        target_backup_times.append(last_month - _timedelta(weeks=month * 4))
-
-    for quart in range(0, quarterly_backups):
-        target_backup_times.append(last_year - _timedelta(weeks=quart * 16))
-
-    for year in range(0, yearly_backups):
-        target_backup_times.append(other_years - _timedelta(days=year * 365))
-
-    one_day = _timedelta(days=1)
-=======
         target_backup_times.append(last_hour - timedelta(hours=hour))
 
     for day in range(0, daily_backups):
@@ -577,9 +526,7 @@
     for year in range(0, yearly_backups):
         target_backup_times.append(other_years - timedelta(days=year * 365))
 
-
     one_day = timedelta(days=1)
->>>>>>> 289ee8ab
     while start_of_month > oldest_snapshot_date:
         # append the start of the month to the list of snapshot dates to save:
         target_backup_times.append(start_of_month)
@@ -723,12 +670,9 @@
     region = get_region_by_name(region_name)
     conn = region.connect()
 
-<<<<<<< HEAD
-=======
     ami_ptrn = config.get('DEFAULT', 'ami_ptrn')
     architecture = config.get('DEFAULT', 'architecture')
     ubuntu_aws_account = config.get('DEFAULT', 'ubuntu_aws_account')
->>>>>>> 289ee8ab
     filters = {'owner_id': ubuntu_aws_account, 'architecture': architecture,
              'name': ami_ptrn, 'image_type': 'machine',
              'root_device_type': 'ebs'}
@@ -815,8 +759,7 @@
     return '/dev/sd{0}1'.format(chars[0])
 
 
-<<<<<<< HEAD
-def _get_avail_dev_encr(instance):
+def get_avail_dev_encr(instance):
     """Return next unused device name."""
     chars = lowercase
     for dev in instance.block_device_mapping:
@@ -824,43 +767,8 @@
     return '/dev/sd{0}'.format(chars[1])
 
 
-@_contextmanager
-def _attach_snapshot(snap, key_pair=None, security_groups=None):
-    """Create temporary instance and attach the snapshot."""
-    _wait_for(snap, ['status', ], 'completed')
-    conn = snap.region.connect()
-    for zone in conn.get_all_zones():
-        try:
-            volume = conn.create_volume(snap.volume_size, zone, snap)
-            _clone_tags(snap, volume)
-            _print_dbg('Tags cloned from {0} to {1}'.format(snap, volume))
-            try:
-                with _create_temp_inst(
-                    zone, key_pair=key_pair, security_groups=security_groups) \
-                    as inst:
-                    dev_name = _get_avail_dev(inst)
-                    _print_dbg('Got avail {0} from {1}'.format(dev_name, inst))
-                    volume.attach(inst.id, dev_name)
-                    _print_dbg('Attached {0} to {1}'.format(volume, inst))
-                    volume.update()
-                    _wait_for(volume, ['attach_data', 'status'], 'attached')
-                    yield volume
-            finally:
-                _wait_for(volume, ['status', ], 'available')
-                print 'Deleting {vol} in {vol.region}...'.format(vol=volume)
-                volume.delete()
-        except _BotoServerError as err:
-            print _format_exc() if debug else '{0} in {1}'.format(err, zone)
-            continue
-        else:
-            break
-
-
-def _get_vol_dev(vol, key_filename=None):
-=======
 def get_vol_dev(vol):
     """Return volume representation as attached OS device."""
->>>>>>> 289ee8ab
     if not vol.attach_data.instance_id:
         return
     inst = get_inst_by_id(vol.region, vol.attach_data.instance_id)
@@ -1022,6 +930,7 @@
             pass
 
 
+@task
 def rsync_mountpoints(src_inst, src_mnt, dst_inst, dst_mnt):
     """Run `rsync` against mountpoints."""
     src_key_filename = config.get(src_inst.region.name, 'key_filename')
@@ -1191,13 +1100,9 @@
                     *args))
 
 
-<<<<<<< HEAD
+@task
 def launch_instance_from_ami(region_name, ami_id, encrypted_root,
                                                     inst_type=None):
-=======
-@task
-def launch_instance_from_ami(region_name, ami_id, inst_type=None):
->>>>>>> 289ee8ab
     """Create instance from specified AMI.
 
     region_name
@@ -1213,8 +1118,7 @@
     _security_groups = prompt_to_select(
         [sec.name for sec in conn.get_all_security_groups()],
         'Select security group')
-<<<<<<< HEAD
-    _wait_for(image, ['state'], 'available')
+    wait_for(image, 'available')
     if encrypted_root:
         kernel_id = config.get(conn.region.name,
                                            'kernel_encr_' + image.architecture)
@@ -1224,17 +1128,8 @@
         key_name=config.get(conn.region.name, 'key_pair'),
         security_groups=[_security_groups, ],
         instance_type=inst_type,
-        #Kernel workaround, not tested with natty
+        # XXX Kernel workaround, not tested with natty
         kernel_id=kernel_id)
-=======
-    wait_for(image, 'available')
-    reservation = image.run(
-        key_name = config.get(conn.region.name, 'key_pair'),
-        security_groups = [_security_groups, ],
-        instance_type = inst_type,
-        # XXX Kernel workaround, not tested with natty
-        kernel_id=config.get(conn.region.name, 'kernel' + image.architecture))
->>>>>>> 289ee8ab
     new_instance = reservation.instances[0]
     wait_for(new_instance, 'running')
     add_tags(new_instance, image.tags)
@@ -1247,12 +1142,8 @@
 
 @task
 def create_ami(region=None, snap_id=None, force=None, root_dev='/dev/sda1',
-<<<<<<< HEAD
-       root_dev_name='/dev/sda1', inst_arch='x86_64', inst_type='t1.micro',
-       encrypted_root=None):
-=======
-               default_arch='x86_64', default_type='t1.micro'):
->>>>>>> 289ee8ab
+               default_arch='x86_64', default_type='t1.micro',
+               encrypted_root=None):
     """
     Creates AMI image from given snapshot.
 
@@ -1287,23 +1178,6 @@
     result = conn.register_image(
         name=name,
         description=snap.description,
-<<<<<<< HEAD
-        architecture=_get_descr_attr(snap, 'Arch') or inst_arch,
-        root_device_name=_get_descr_attr(snap,
-                                        'Root_dev_name') or root_dev_name,
-        block_device_map=block_map)
-    _sleep(5)
-    image = conn.get_all_images(image_ids=[result, ])[0]
-    _clone_tags(snap, image)
-    print 'The new AMI ID = ', result
-    info = ('\nEnter RUN if you want to launch instance using '
-            'just created {0}: '.format(image))
-    if force == 'RUN' or raw_input(info).strip() == 'RUN':
-        _wait_for(image, ['state', ], 'available')
-        launch_instance_from_ami(region, image.id, encrypted_root,
-                                                inst_type=inst_type)
-    return image
-=======
         architecture=get_descr_attr(snap, 'Arch') or default_arch,
         root_device_name=get_descr_attr(snap, 'Root_dev_name') or root_dev,
         block_device_map=block_map)
@@ -1316,8 +1190,9 @@
             'just created {0}: '.format(image))
     if force == 'RUN' or raw_input(info).strip() == 'RUN':
         instance_type = get_descr_attr(snap, 'Type') or default_type
-        launch_instance_from_ami(region, image.id, inst_type=instance_type)
->>>>>>> 289ee8ab
+        launch_instance_from_ami(region, image.id, encrypted_root,
+                                 default_type=instance_type)
+    return image
 
 
 @task
@@ -1350,20 +1225,14 @@
     sudo('env DEBIAN_FRONTEND=noninteractive apt-get update && '
          'sudo env DEBIAN_FRONTEND=noninteractive apt-get dist-upgrade && '
          'env DEBIAN_FRONTEND=noninteractive apt-get install grub-legacy-ec2')
-<<<<<<< HEAD
-    kernel = config.get(region, 'kernel' + instance.architecture)
-    instance.stop()
-    _wait_for(instance, ['state', ], 'stopped')
-=======
     kernel = config.get(region.name, 'kernel'+instance.architecture)
     instance.stop()
     wait_for(instance, 'stopped')
->>>>>>> 289ee8ab
     instance.modify_attribute('kernel', kernel)
     instance.start()
 
 
-def _make_encrypted_ubuntu(host_string, key_filename, user, hostname,
+def make_encrypted_ubuntu(host_string, key_filename, user, hostname,
 architecture, dev, name, release):
     with settings(host_string=host_string, user=user,
     key_filename=key_filename, warn_only=True):
@@ -1378,7 +1247,7 @@
         pattern = '<a href=\\"([^\\"]*-' \
                             + architecture + '\.tar\.gz)\\">\\1</a>'
         bootlabel = "bootfs"
-        _sleep(30)
+        sleep(30)
         try:
             sudo('date')
         except BaseException as err:
@@ -1620,6 +1489,7 @@
     return
 
 
+@task
 def create_encrypted_instance(region_name, release='lucid', volume_size='8',
 security_groups=None, architecture='x86_64', type='t1.micro', name='encr_root',
 hostname=None):
@@ -1649,13 +1519,13 @@
         zn = conn.get_all_zones()[-1]
         with _create_temp_inst(zn, key_pair, [ssh_grp]) as inst:
             vol = conn.create_volume(size=volume_size, zone=zn)
-            dev = _get_avail_dev_encr(inst)
+            dev = get_avail_dev_encr(inst)
             vol.attach(inst.id, dev)
             if architecture == 'x86_64':
                 arch = 'amd64'
             else:
                 arch = architecture
-            _make_encrypted_ubuntu(inst.public_dns_name, key_filename,
+            make_encrypted_ubuntu(inst.public_dns_name, key_filename,
                           'ubuntu', hostname, arch, dev, name, release)
             snap = vol.create_snapshot()
             _wait_for(snap, ['status', ], 'completed')
@@ -1663,7 +1533,7 @@
             _wait_for(vol, ['status', ], 'available')
             vol.delete()
             img = create_ami(region_name, snap.id, 'RUN',
-            root_dev='/dev/sda', inst_arch='x86_64', inst_type='t1.micro',
+            root_dev='/dev/sda', default_arch='x86_64', default_type='t1.micro',
             encrypted_root='1')
             print "But before login you have to unlock instance by accessing"
             print inst.public_dns_name
