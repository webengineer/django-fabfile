--- conflicted
+++ resolved
@@ -574,12 +574,8 @@
     region = _get_region_by_name(region_name) if region_name else None
     reg_names = [region.name] if region else (reg.name for reg in _regions())
     for reg in reg_names:
-<<<<<<< HEAD
-        logger.info('{0}'.format(reg))
-=======
-        print reg
+        logger.info('Processing {0}'.format(reg))
         _trim_snapshots(reg)
->>>>>>> a31287f5
 
 
 def create_instance(region_name='us-east-1', zone_name=None, key_pair=None,
@@ -956,18 +952,11 @@
         'Select security group')
     _wait_for(image, ['state'], 'available')
     reservation = image.run(
-<<<<<<< HEAD
-        key_name=config.get(conn.region.name, 'key_pair'),
-        security_groups=[_security_groups, ],
-        instance_type=inst_type,
-        kernel_id=_get_latest_aki(conn, image.architecture).id)
-=======
         key_name = config.get(conn.region.name, 'key_pair'),
         security_groups = [_security_groups, ],
         instance_type = inst_type,
         #Kernel workaround, not tested with natty
         kernel_id=config.get(conn.region.name, 'kernel' + image.architecture))
->>>>>>> a31287f5
     new_instance = reservation.instances[0]
     _wait_for(new_instance, ['state', ], 'running')
     _clone_tags(image, new_instance)
