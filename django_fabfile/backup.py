# -*- coding: utf-8 -*-
'''
Use configuration file ~/.boto for storing your credentials as described
at http://code.google.com/p/boto/wiki/BotoConfig#Credentials

All other options will be taken from ./fabfile.cfg file - copy-paste it
from `django_fabfile/fabfile.cfg.def`.

USAGE:
------

  1. For backup creation you must specify instance_id and region in
  [main] section. To create snapshot of mounted volume, run:
          fab -f backup.py backup_instance
  2. To purge old snapshots you must specify # of snapshots to save in
  [mount_backups], specify instance_id and region in [main] section.
  Then run:
          fab -f backup.py trim_snapshots
  3. To mount backup specify needed values in [mount_backups] section of
  fabfile.cfg, specify instance_id and region in [main] section. Then run:
          fab -f backup.py mount_snapshot
  4. To backup all instances in all regions, which tagged with some tag
  ('Earmarking':'production' for example), add this tags to [main]
  section of fabfile.cfg and run:
          fab -f backup.py backup_instances_by_tag
  5. To purge old snapshots in all regions, run:
          fab -f backup.py trim_snapshots_for_regions
'''
import logging
import logging.handlers
import os
import os.path
import re
import sys
from datetime import timedelta, datetime
from ConfigParser import SafeConfigParser, NoOptionError
from contextlib import contextmanager, nested
from itertools import groupby
from json import dumps, loads
from pprint import PrettyPrinter
from pydoc import pager
from string import lowercase
from time import sleep
from traceback import format_exc
from warnings import warn

from boto.ec2 import connect_to_region, regions
from boto.ec2.blockdevicemapping import BlockDeviceMapping, EBSBlockDeviceType
from boto.exception import BotoServerError, EC2ResponseError
from fabric.api import env, local, output, prompt, put, settings, sudo, task
from fabric.context_managers import hide
from fabric.contrib.files import append, exists

from django_fabfile.utils import get_region_by_name


config_file = 'fabfile.cfg'
config = SafeConfigParser()
config.read(config_file)
try:
    username = config.get('DEFAULT', 'username')
    debug = config.getboolean('DEFAULT', 'debug')
    logging_folder = config.get('DEFAULT', 'logging_folder')
except NoOptionError:
    username = 'ubuntu'
    debug = logging_folder = False

env.update({'user': username, 'disable_known_hosts': True})

# Set up a specific logger with desired output level
LOG_FORMAT = '%(asctime)-15s %(levelname)s:%(message)s'
LOG_DATEFORMAT = '%Y-%m-%d %H:%M:%S %Z'

logger = logging.getLogger(__name__)

if debug:
    logger.setLevel(logging.DEBUG)
    output['debug'] = True
else:
    logger.setLevel(logging.INFO)

if logging_folder:
    LOG_FILENAME = os.path.join(logging_folder, __name__ + '.log')
    handler = logging.handlers.TimedRotatingFileHandler(
        LOG_FILENAME, 'midnight', backupCount=30)

    class StreamLogger():

        def __init__(self, level=logging.INFO):
            self.logger = logging.getLogger(__name__)
            self.level = level

        def write(self, row):
            row = row.strip()
            if row:
                self.logger.log(self.level, row)

        def flush(self):
            pass
    # Redirect Fabric output to log file.
    sys.stdout = StreamLogger()
    sys.stderr = StreamLogger(level=logging.ERROR)
else:
    handler = logging.StreamHandler(sys.stdout)

fmt = logging.Formatter(LOG_FORMAT, datefmt=LOG_DATEFORMAT)
handler.setFormatter(fmt)
logger.addHandler(handler)


_now = lambda: datetime.utcnow().strftime('%Y-%m-%dT%H:%M:%S')


def prompt_to_select(choices, query='Select from', paging=False,
                     multiple=False):
    """Prompt to select an option from provided choices.

    choices
        list or dict. If dict, then choice will be made among keys.
    paging
        render long list with pagination.

    Return solely possible value instantly without prompting."""
    keys = list(choices)
    while keys.count(None):
        keys.pop(choices.index(None))    # Remove empty values.
    assert len(keys), 'No choices provided'
    if len(keys) == 1:
        return keys[0]

    def in_list(input_, avail_list, multiple=False):
        selected_list = re.split('[\s,]+', input_)
        if not multiple:
            assert len(selected_list) == 1, 'Only one item allowed'
        for item in selected_list:
            if not item in avail_list:
                raise ValueError('{0} not in {1}'.format(item, avail_list))
        return selected_list if multiple else selected_list[0]

    if paging:
        pp = PrettyPrinter()
        pager(query + '\n' + pp.pformat(choices))
        text = 'Enter your choice or press Return to view options again'
    else:
        text = '{query} {choices}'.format(query=query, choices=choices)
    input_in_list = lambda input_: in_list(input_, choices, multiple)
    return prompt(text, validate=input_in_list)


class StateNotChangedError(Exception):

    def __init__(self, state):
        self.state = state

    def __str__(self):
        return 'State remain {0} after limited time gone'.format(self.state)


def wait_for(obj, state, attrs=None, max_sleep=30, limit=5 * 60):
    """Wait for attribute to go into state.

    attrs
        list of nested attribute names."""

    def get_state(obj, attrs=None):
        obj_state = obj.update()
        if not attrs:
            return obj_state
        else:
            attr = obj
            for attr_name in attrs:
                attr = getattr(attr, attr_name)
            return attr
    logger.debug('Calling {0} updates'.format(obj))
    for i in range(10):     # Resource may be reported as "not exists"
        try:                # right after creation.
            obj_state = get_state(obj, attrs)
        except Exception as err:
            logger.debug(str(err))
        else:
            break
    logger.debug('Called {0} update'.format(obj))
    obj_region = getattr(obj, 'region', None)
    logger.debug('State fetched from {0} in {1}'.format(obj, obj_region))
    if obj_state != state:
        if obj_region:
            info = 'Waiting for the {obj} in {obj.region} to be {state}...'
        else:
            info = 'Waiting for the {obj} to be {state}...'
        logger.info(info.format(obj=obj, state=state))
        slept, sleep_for = 0, 3
        while obj_state != state and slept < limit:
            logger.info('still {0}...'.format(obj_state))
            sleep_for = sleep_for + 5 if sleep_for < max_sleep else max_sleep
            sleep(sleep_for)
            slept += sleep_for
            obj_state = get_state(obj, attrs)
        if obj_state == state:
            logger.info('done.')
        else:
            raise StateNotChangedError(obj_state)


class WaitForProper(object):

    """Decorate consecutive exceptions eating.

    >>> @WaitForProper(attempts=3, pause=5)
    ... def test():
    ...     1 / 0
    ...
    >>> test()
    ZeroDivisionError('integer division or modulo by zero',)
     waiting next 5 sec (2 times left)
    ZeroDivisionError('integer division or modulo by zero',)
     waiting next 5 sec (1 times left)
    ZeroDivisionError('integer division or modulo by zero',)
    """

    def __init__(self, attempts=10, pause=10):
        self.attempts = attempts
        self.pause = pause

    def __call__(self, func):

        def wrapper(*args, **kwargs):
            attempts = self.attempts
            while attempts > 0:
                attempts -= 1
                try:
                    return func(*args, **kwargs)
                except BaseException as err:
                    logger.debug(format_exc())
                    logger.error(repr(err))

                    if attempts > 0:
                        logger.info('waiting next {0} sec ({1} times left)'
                            .format(self.pause, attempts))
                        sleep(self.pause)
                else:
                    break
        return wrapper

try:
    ssh_timeout_attempts = config.getint('DEFAULT', 'ssh_timeout_attempts')
    ssh_timeout_interval = config.getint('DEFAULT', 'ssh_timeout_interval')
except NoOptionError as err:
    warn(str(err))
else:
    wait_for_sudo = WaitForProper(attempts=ssh_timeout_attempts,
                                    pause=ssh_timeout_interval)(sudo)
    wait_for_exists = WaitForProper(attempts=ssh_timeout_attempts,
                                      pause=ssh_timeout_interval)(exists)


def add_tags(res, tags):
    for tag in tags:
        if tags[tag]:
            res.add_tag(tag, tags[tag])
    logger.debug('Tags added to {0}'.format(res))


def get_descr_attr(resource, attr):
    try:
        return loads(resource.description)[attr]
    except:
        pass


def get_snap_vol(snap):
    return get_descr_attr(snap, 'Volume') or snap.volume_id


def get_snap_instance(snap):
    return get_descr_attr(snap, 'Instance')


def get_snap_device(snap):
    return get_descr_attr(snap, 'Device')


def get_snap_time(snap):
    for format_ in ('%Y-%m-%dT%H:%M:%S', '%Y-%m-%dT%H:%M:%S.%f'):
        try:
            return datetime.strptime(get_descr_attr(snap, 'Time'), format_)
        except (TypeError, ValueError):
            continue
    # Use attribute if can't parse description.
    return datetime.strptime(snap.start_time, '%Y-%m-%dT%H:%M:%S.000Z')


def get_inst_by_id(region, instance_id):
    conn = region.connect()
    res = conn.get_all_instances([instance_id, ])
    assert len(res) == 1, (
        'Returned more than 1 {0} for instance_id {1}'.format(res,
                                                      instance_id))
    instances = res[0].instances
    assert len(instances) == 1, (
        'Returned more than 1 {0} for instance_id {1}'.format(instances,
                                                              instance_id))
    return instances[0]


def get_all_instances(region=None, id_only=False):
    if not region:
        warn('There is no guarantee of instance id uniqueness across regions')
    reg_names = [region] if region else (reg.name for reg in regions())
    connections = (connect_to_region(reg) for reg in reg_names)
    for con in connections:
        for res in con.get_all_instances():
            for inst in res.instances:
                yield inst.id if id_only else inst


def get_all_snapshots(region=None, id_only=False):
    if not region:
        warn('There is no guarantee of snapshot id uniqueness across regions')
    reg_names = [region] if region else (reg.name for reg in regions())
    connections = (connect_to_region(reg) for reg in reg_names)
    for con in connections:
        for snap in con.get_all_snapshots(owner='self'):
            yield snap.id if id_only else snap


@task
def update_volumes_tags(filters=None):
    """Clone tags from instances to volumes.

    filters
        apply optional filtering for the `get_all_instances`."""
    for region in regions():
        reservations = region.connect().get_all_instances(filters=filters)
        for res in reservations:
            inst = res.instances[0]
            for bdm in inst.block_device_mapping.keys():
                vol_id = inst.block_device_mapping[bdm].volume_id
                vol = inst.connection.get_all_volumes([vol_id])[0]
                add_tags(vol, inst.tags)


@task
def modify_instance_termination(region, instance_id):
    """Mark production instnaces as uneligible for termination.

    region
        name of region where instance is located;
    instance_id
        instance to be updated;

    You must change value of preconfigured tag_name and run this command
    before terminating production instance via API."""
    conn = get_region_by_name(region).connect()
    inst = get_inst_by_id(conn.region, instance_id)
    prod_tag = config.get(conn.region.name, 'tag_name')
    prod_val = config.get(conn.region.name, 'tag_value')
    inst_tag_val = inst.tags.get(prod_tag)
    inst.modify_attribute('disableApiTermination', inst_tag_val == prod_val)


def select_snapshot():
    region_name = prompt_to_select([reg.name for reg in regions()],
                                   'Select region from')
    snap_id = prompt('Please enter snapshot ID if it\'s known (press Return '
                     'otherwise)')
    if snap_id:
        if snap_id in get_all_snapshots(region_name, id_only=True):
            return region_name, snap_id
        else:
            logger.info('No snapshot with provided ID found')

    instances_list = list(get_all_instances(region_name))
    instances = dict((inst.id, {
        'Name': inst.tags.get('Name'),
        'State': inst.state,
        'Launched': inst.launch_time,
        'Key pair': inst.key_name,
        'Type': inst.instance_type,
        'IP Address': inst.ip_address,
        'DNS Name': inst.public_dns_name}) for inst in instances_list)
    instance_id = prompt_to_select(instances, 'Select instance ID from',
                                   paging=True)

    all_instances = get_all_instances(region_name)
    inst = [inst for inst in all_instances if inst.id == instance_id][0]
    volumes = dict((dev.volume_id, {
        'Status': dev.status,
        'Attached': dev.attach_time,
        'Size': dev.size,
        'Snapshot ID': dev.snapshot_id}) for dev in
                                            inst.block_device_mapping.values())
    volume_id = prompt_to_select(volumes, 'Select volume ID from',
                                 paging=True)

    all_snaps = get_all_snapshots(region_name)
    snaps_list = (snap for snap in all_snaps if snap.volume_id == volume_id)
    snaps = dict((snap.id, {'Volume': snap.volume_id,
                            'Date': snap.start_time,
                            'Description': snap.description}) for snap in
                                                                    snaps_list)
    return region_name, prompt_to_select(snaps, 'Select snapshot ID from',
                                         paging=True)


def create_snapshot(vol, description='', tags=None, synchronously=True):
    """Return new snapshot for the volume.

    vol
        volume to snapshot;
    synchronously
        wait for successful completion;
    description
        description for snapshot. Will be compiled from instnace
        parameters by default;
    tags
        tags to be added to snapshot. Will be cloned from volume by
        default."""
    if vol.attach_data:
        inst = get_inst_by_id(vol.region, vol.attach_data.instance_id)
    else:
        inst = None
    if not description and inst:
        description = dumps({
            'Volume': vol.id,
            'Region': vol.region.name,
            'Device': vol.attach_data.device,
            'Instance': inst.id,
            'Type': inst.instance_type,
            'Arch': inst.architecture,
            'Root_dev_name': inst.root_device_name,
            'Time': _now(),
            })

    def initiate_snapshot():
        snapshot = vol.create_snapshot(description)
        if tags:
            add_tags(snapshot, tags)
        else:
            if inst:
                add_tags(snapshot, inst.tags)
            add_tags(snapshot, vol.tags)
        logger.info('{0} initiated from {1}'.format(snapshot, vol))
        return snapshot

    if synchronously:
        timeout = config.getint('DEFAULT', 'minutes_for_snap')
        while True:     # Iterate unless success and delete failed snapshots.
            snapshot = initiate_snapshot()
            try:
                wait_for(snapshot, '100%', limit=timeout * 60)
                assert snapshot.status == 'completed', (
                    'completed with wrong status {0}'.format(snapshot.status))
            except (StateNotChangedError, AssertionError) as err:
                logger.error(str(err) + ' - deleting')
                snapshot.delete()
            else:
                break
    else:
        snapshot = initiate_snapshot()
    return snapshot


@task
def backup_instance(region_name, instance_id=None, instance=None,
                    synchronously=False):
    """Return list of created snapshots for specified instance.

    region_name
        instance location;
    instance, instance_id
        either `instance_id` or `instance` argument should be specified;
    synchronously
        wait for completion. False by default."""
    assert bool(instance_id) ^ bool(instance), ('Either instance_id or '
        'instance should be specified')
    region = get_region_by_name(region_name)
    if instance_id:
        instance = get_inst_by_id(region, instance_id)
    snapshots = []
    for dev in instance.block_device_mapping:
        vol_id = instance.block_device_mapping[dev].volume_id
        vol = region.connect().get_all_volumes([vol_id])[0]
        snapshots.append(create_snapshot(vol, synchronously=synchronously))
    return snapshots


@task
def backup_instances_by_tag(region_name=None, tag_name=None, tag_value=None,
                            synchronously=False):
    """Creates backup for all instances with given tag in region.

    region_name
        will be applied across all regions by default;
    tag_name, tag_value
        will be fetched from config by default, may be configured
        per region;
    synchronously
        will be accomplished without checking results. False by default.
        NOTE: when ``create_ami`` task compiles AMI from several
        snapshots it restricts snapshot start_time difference with 10
        minutes interval at most. Snapshot completion may take much more
        time and due to this only asynchronously generated snapshots
        will be assembled assurely."""
    snapshots = []
    region = get_region_by_name(region_name) if region_name else None
    reg_names = [region.name] if region else (reg.name for reg in regions())
    for reg in reg_names:
        tag_name = tag_name or config.get(reg, 'tag_name')
        tag_value = tag_value or config.get(reg, 'tag_value')
        conn = connect_to_region(reg)
        filters = {'resource-type': 'instance', 'key': tag_name,
                   'tag-value': tag_value}
        for tag in conn.get_all_tags(filters=filters):
            snapshots += backup_instance(reg, instance_id=tag.res_id,
                                         synchronously=synchronously)
    return snapshots


def _trim_snapshots(region_name, dry_run=False):

    """Delete snapshots back in time in logarithmic manner.

    dry_run
        just print snapshot to be deleted."""
    hourly_backups = config.getint('purge_backups', 'hourly_backups')
    daily_backups = config.getint('purge_backups', 'daily_backups')
    weekly_backups = config.getint('purge_backups', 'weekly_backups')
    monthly_backups = config.getint('purge_backups', 'monthly_backups')
    quarterly_backups = config.getint('purge_backups', 'quarterly_backups')
    yearly_backups = config.getint('purge_backups', 'yearly_backups')

    conn = get_region_by_name(region_name).connect()
    # work with UTC time, which is what the snapshot start time is reported in
    now = datetime.utcnow()
    last_hour = datetime(now.year, now.month, now.day, now.hour)
    last_midnight = datetime(now.year, now.month, now.day)
    last_sunday = datetime(now.year, now.month,
          now.day) - timedelta(days=(now.weekday() + 1) % 7)
    last_month = datetime(now.year, now.month - 1, now.day)
    last_year = datetime(now.year - 1, now.month, now.day)
    other_years = datetime(now.year - 2, now.month, now.day)
    start_of_month = datetime(now.year, now.month, 1)

    target_backup_times = []
    # there are no snapshots older than 1/1/2000
    oldest_snapshot_date = datetime(2000, 1, 1)

    for hour in range(0, hourly_backups):
        target_backup_times.append(last_hour - timedelta(hours=hour))

    for day in range(0, daily_backups):
        target_backup_times.append(last_midnight - timedelta(days=day))

    for week in range(0, weekly_backups):
        target_backup_times.append(last_sunday - timedelta(weeks=week))

    for month in range(0, monthly_backups):
        target_backup_times.append(last_month - timedelta(weeks=month * 4))

    for quart in range(0, quarterly_backups):
        target_backup_times.append(last_year - timedelta(weeks=quart * 16))

    for year in range(0, yearly_backups):
        target_backup_times.append(other_years - timedelta(days=year * 365))

    one_day = timedelta(days=1)
    while start_of_month > oldest_snapshot_date:
        # append the start of the month to the list of snapshot dates to save:
        target_backup_times.append(start_of_month)
        # there's no timedelta setting for one month, so instead:
        # decrement the day by one,
        #so we go to the final day of the previous month...
        start_of_month -= one_day
        # ... and then go to the first day of that previous month:
        start_of_month = datetime(start_of_month.year,
                               start_of_month.month, 1)

    temp = []

    for t in target_backup_times:
        if temp.__contains__(t) == False:
            temp.append(t)

    target_backup_times = temp
    target_backup_times.reverse()  # make the oldest date first

    # get all the snapshots, sort them by date and time,
    #and organize them into one array for each volume:
    all_snapshots = conn.get_all_snapshots(owner='self')
    # oldest first
    all_snapshots.sort(cmp=lambda x, y: cmp(x.start_time, y.start_time))

    snaps_for_each_volume = {}
    for snap in all_snapshots:
        # the snapshot name and the volume name are the same.
        # The snapshot name is set from the volume
        # name at the time the snapshot is taken
        volume_name = get_snap_vol(snap)

        if volume_name:
            # only examine snapshots that have a volume name
            snaps_for_volume = snaps_for_each_volume.get(volume_name)

            if not snaps_for_volume:
                snaps_for_volume = []
                snaps_for_each_volume[volume_name] = snaps_for_volume
            snaps_for_volume.append(snap)

    # Do a running comparison of snapshot dates to desired time periods,
    # keeping the oldest snapshot in each
    # time period and deleting the rest:
    for volume_name in snaps_for_each_volume:
        snaps = snaps_for_each_volume[volume_name]
        snaps = snaps[:-1]
        # never delete the newest snapshot, so remove it from consideration

        time_period_num = 0
        snap_found_for_this_time_period = False
        for snap in snaps:
            check_this_snap = True

            while (check_this_snap and
                   time_period_num < target_backup_times.__len__()):

                if get_snap_time(snap) < target_backup_times[time_period_num]:
                    # the snap date is before the cutoff date.
                    # Figure out if it's the first snap in this
                    # date range and act accordingly
                    #(since both date the date ranges and the snapshots
                    # are sorted chronologically, we know this
                    #snapshot isn't in an earlier date range):
                    if snap_found_for_this_time_period:
                        if not snap.tags.get('preserve_snapshot'):
                            if dry_run:
                                logger.info('Dry-trimmed {0} {1} from {2}'
                                    .format(snap, snap.description,
                                    snap.start_time))
                            else:
                                # as long as the snapshot wasn't marked with
                                # the 'preserve_snapshot' tag, delete it:
                                try:
                                    conn.delete_snapshot(snap.id)
                                except EC2ResponseError as err:
                                    logger.exception(str(err))
                                else:
                                    logger.info('Trimmed {0} {1} from {2}'
                                        .format(snap, snap.description,
                                        snap.start_time))
                       # go on and look at the next snapshot,
                       # leaving the time period alone
                    else:
                        # this was the first snapshot found for this time
                        # period. Leave it alone and look at the next snapshot:
                        snap_found_for_this_time_period = True
                    check_this_snap = False
                else:
                    # the snap is after the cutoff date.
                    # Check it against the next cutoff date
                    time_period_num += 1
                    snap_found_for_this_time_period = False


@task
def delete_broken_snapshots():
    """Delete snapshots with status 'error'."""
    for region in regions():
        conn = region.connect()
        filters = {'status': 'error'}
        snaps = conn.get_all_snapshots(owner='self', filters=filters)
        for snp in snaps:
            logger.info('Deleting broken {0}'.format(snp))
            snp.delete()


@task
def trim_snapshots(region_name=None, dry_run=False):
    """Delete old snapshots logarithmically back in time.

    region_name
        by default process all regions;
    dry_run
        boolean, only print info about old snapshots to be deleted."""
    delete_broken_snapshots()
    region = get_region_by_name(region_name) if region_name else None
    reg_names = [region.name] if region else (reg.name for reg in regions())
    for reg in reg_names:
        logger.info('Processing {0}'.format(reg))
        _trim_snapshots(reg, dry_run=dry_run)


@task
def create_instance(region_name='us-east-1', zone_name=None, key_pair=None,
                    security_groups=None):
    """Create AWS EC2 instance.

    Return created instance.

    region_name
        by default will be created in the us-east-1 region;
    zone_name
        string-formatted name. By default will be used latest zone;
    key_pair
        name of key_pair to be granted access. Will be fetched from
        config by default, may be configured per region."""

    region = get_region_by_name(region_name)
    conn = region.connect()

    ami_ptrn = config.get('DEFAULT', 'ami_ptrn')
    architecture = config.get('DEFAULT', 'architecture')
    ubuntu_aws_account = config.get('DEFAULT', 'ubuntu_aws_account')
    filters = {'owner_id': ubuntu_aws_account, 'architecture': architecture,
             'name': ami_ptrn, 'image_type': 'machine',
             'root_device_type': 'ebs'}
    images = conn.get_all_images(filters=filters)

    # Filtering by latest version.
    ptrn = re.compile(config.get('DEFAULT', 'ami_regexp'))
    versions = set([ptrn.search(img.name).group('version') for img in images])

    def complement(year_month):
        return '0' + year_month if len(year_month) == 4 else year_month

    latest_version = sorted(set(filter(complement, versions)))[-1]  # XXX Y3K.
    ami_ptrn_with_version = config.get('DEFAULT', 'ami_ptrn_with_version')
    name_with_version = ami_ptrn_with_version.format(version=latest_version)
    filters.update({'name': name_with_version})
    images = conn.get_all_images(filters=filters)
    # Filtering by latest release date.
    dates = set([ptrn.search(img.name).group('released_at') for img in images])
    latest_date = sorted(set(dates))[-1]
    ami_ptrn_with_release_date = config.get('DEFAULT',
                                            'ami_ptrn_with_release_date')
    name_with_version_and_release = ami_ptrn_with_release_date.format(
        version=latest_version, released_at=latest_date)
    filters.update({'name': name_with_version_and_release})
    image = conn.get_all_images(filters=filters)[0]
    zone = zone_name or conn.get_all_zones()[-1].name
    logger.info('Launching new instance in {zone} using {image}'
        .format(image=image, zone=zone))

    key_pair = key_pair or config.get(region.name, 'key_pair')
    ssh_grp = config.get('DEFAULT', 'ssh_security_group')
    reservation = image.run(
        key_name=key_pair, instance_type='t1.micro', placement=zone,
        security_groups=security_groups or [ssh_grp])
    assert len(reservation.instances) == 1, 'More than 1 instances created'
    inst = reservation.instances[0]
    wait_for(inst, 'running')
    logger.info('{inst} created in {zone}'.format(inst=inst, zone=zone))

    return inst


@contextmanager
def create_temp_inst(region=None, zone=None, key_pair=None,
                      security_groups=None, synchronously=False):
    if region and zone:
        assert zone in region.connect().get_all_zones(), (
            '{0} doesn\'t belong to {1}'.format(zone, region))

    def create_inst_in_zone(zone, key_pair, sec_grps):
        inst = create_instance(zone.region.name, zone.name, key_pair=key_pair,
                               security_groups=sec_grps)
        inst.add_tag(config.get(zone.region.name, 'tag_name'), 'temporary')
        return inst

    if zone:
        inst = create_inst_in_zone(zone, key_pair, security_groups)
    else:
        for zone in region.connect().get_all_zones():
            try:
                inst = create_inst_in_zone(zone, key_pair, security_groups)
            except BotoServerError as err:
                logging.debug(format_exc())
                logging.error('{0} in {1}'.format(err, zone))
                continue
            else:
                break
    try:
        yield inst
    finally:
        logger.info('Terminating the {0} in {0.region}...'.format(inst))
        inst.terminate()
        if synchronously:
            wait_for(inst, 'terminated')


def get_avail_dev(inst):
    """Return next unused device name."""
    inst.update()
    chars = lowercase
    for dev in inst.block_device_mapping:
        chars = chars.replace(dev[-2], '')
    return '/dev/sd{0}1'.format(chars[0])


def get_avail_dev_encr(instance):
    """Return next unused device name."""
    chars = lowercase
    for dev in instance.block_device_mapping:
        chars = chars.replace(dev[-2], '')
    return '/dev/sd{0}'.format(chars[1])


def get_vol_dev(vol):
    """Return OS-specific volume representation as attached device."""
    assert vol.attach_data.instance_id
    inst = get_inst_by_id(vol.region, vol.attach_data.instance_id)
    assert inst.public_dns_name     # Instance is down.
    key_filename = config.get(vol.region.name, 'key_filename')
    attached_dev = vol.attach_data.device
    natty_dev = attached_dev.replace('sd', 'xvd')
    with settings(host_string=inst.public_dns_name, key_filename=key_filename):
        logger.debug(env, output)
        for dev in [attached_dev, natty_dev]:
            if wait_for_exists(dev):
                return dev


def mount_volume(vol, mkfs=False):

    """Mount the device by SSH. Return mountpoint on success.

    vol
        volume to be mounted on the instance it is attached to."""

    vol.update()
    assert vol.attach_data
    inst = get_inst_by_id(vol.region, vol.attach_data.instance_id)
    key_filename = config.get(vol.region.name, 'key_filename')
    with settings(host_string=inst.public_dns_name, key_filename=key_filename):
        dev = get_vol_dev(vol)
        mountpoint = dev.replace('/dev/', '/media/')
        wait_for_sudo('mkdir -p {0}'.format(mountpoint))
        if mkfs:
            sudo('mkfs.ext3 {dev}'.format(dev=dev))
        sudo('mount {dev} {mnt}'.format(dev=dev, mnt=mountpoint))
        if mkfs:
            sudo('chown -R {user}:{user} {mnt}'.format(user=env.user,
                                                       mnt=mountpoint))
    logger.debug('Mounted {0} to {1} at {2}'.format(vol, inst, mountpoint))
    return mountpoint


@contextmanager
def attach_snapshot(snap, key_pair=None, security_groups=None, inst=None):

    """Attach `snap` to `inst` or to new temporary instance.

    Yield volume, created from the `snap` and its mountpoint.

    Create temporary instance if `inst` not provided. Provide access to
    newly created temporary instance for `key_pair` and with
    `security_groups`."""

    wait_for(snap, '100%', limit=10 * 60)

    def force_snap_attach(inst, snap):
        """Iterate over devices until successful attachment."""
        volumes_to_delete = []
        while get_avail_dev(inst):
            vol = inst.connection.create_volume(snap.volume_size,
                                                inst.placement, snap)
            add_tags(vol, snap.tags)
            vol.add_tag(config.get(inst.region.name, 'tag_name'), 'temporary')
            volumes_to_delete.append(vol)
            dev_name = get_avail_dev(inst)
            logger.debug('Got avail {0} from {1}'.format(dev_name, inst))
            vol.attach(inst.id, dev_name)
            try:
                wait_for(vol, 'attached', ['attach_data', 'status'], limit=60)
            except StateNotChangedError:
                logger.error('Attempt to attach as next device')
            else:
                break
        return vol, volumes_to_delete

    @contextmanager
    def attach_snap_to_inst(inst, snap):
        """Cleanup volume(s)."""
        wait_for(inst, 'running')
        try:
            vol, volumes = force_snap_attach(inst, snap)
            mnt = mount_volume(vol)
            yield vol, mnt
        except BaseException as err:
            logger.exception(str(err))
        finally:
            key_filename = config.get(inst.region.name, 'key_filename')
            with settings(host_string=inst.public_dns_name,
                          key_filename=key_filename):
                wait_for_sudo('umount {0}'.format(mnt))
            for vol in volumes:
                if vol.status != 'available':
                    vol.detach(force=True)
                wait_for(vol, 'available')
                logger.info('Deleting {vol} in {vol.region}.'.format(vol=vol))
                vol.delete()

    if inst:
        with attach_snap_to_inst(inst, snap) as (vol, mountpoint):
            yield vol, mountpoint
    else:
        with create_temp_inst(snap.region, key_pair=key_pair,
                              security_groups=security_groups) as inst:
            with attach_snap_to_inst(inst, snap) as (vol, mountpoint):
                yield vol, mountpoint


@contextmanager
def config_temp_ssh(conn):
    config_name = '{region}-temp-ssh-{now}'.format(
        region=conn.region.name, now=datetime.utcnow().isoformat())
    key_pair = conn.create_key_pair(config_name)
    key_filename = key_pair.name + '.pem'
    key_pair.save('./')
    os.chmod(key_filename, 0600)
    try:
        yield os.path.realpath(key_filename)
    finally:
        key_pair.delete()
        os.remove(key_filename)


@task
def mount_snapshot(region_name=None, snap_id=None, inst_id=None):

    """Mount snapshot to temporary created instance or `inst_id`.

    region_name
        snapshot location
    snap_id
    inst_id
        attach to existing instance. Will be created temporary if
        None."""

    if not region_name or not snap_id:
        region_name, snap_id = select_snapshot()
    region = get_region_by_name(region_name)
    conn = region.connect()
    inst = get_inst_by_id(region, inst_id) if inst_id else None
    snap = conn.get_all_snapshots(snapshot_ids=[snap_id, ])[0]

    info = ('\nYou may now SSH into the {inst} server, using:'
            '\n ssh -i {key} {user}@{inst.public_dns_name}')
    with attach_snapshot(snap, inst) as (vol, mountpoint):
        if mountpoint:
            info += ('\nand browse snapshot, mounted at {mountpoint}.')
        else:
            info += ('\nand mount {device}. NOTE: device name may be '
                     'altered by system.')
        key_file = config.get(region.name, 'key_filename')
        inst = get_inst_by_id(region, vol.attach_data.instance_id)
        logger.info(info.format(inst=inst, user=env.user, key=key_file,
            device=vol.attach_data.device, mountpoint=mountpoint))

        info = ('\nEnter FINISHED if you are finished looking at the '
                'backup and would like to cleanup: ')
        while raw_input(info).strip() != 'FINISHED':
            pass


@task
def rsync_mountpoints(src_inst, src_vol, src_mnt, dst_inst, dst_vol, dst_mnt):
    """Run `rsync` against mountpoints."""
    src_key_filename = config.get(src_inst.region.name, 'key_filename')
    dst_key_filename = config.get(dst_inst.region.name, 'key_filename')
    with config_temp_ssh(dst_inst.connection) as key_file:
        with settings(host_string=dst_inst.public_dns_name,
                      key_filename=dst_key_filename):
            wait_for_sudo('cp /root/.ssh/authorized_keys '
                          '/root/.ssh/authorized_keys.bak')
            pub_key = local('ssh-keygen -y -f {0}'.format(key_file), True)
            append('/root/.ssh/authorized_keys', pub_key, use_sudo=True)
        with settings(host_string=src_inst.public_dns_name,
                      key_filename=src_key_filename):
            put(key_file, '.ssh/', mirror_local_mode=True)
            dst_key_filename = os.path.split(key_file)[1]
            cmd = (
                'rsync -e "ssh -i .ssh/{key_file} -o StrictHostKeyChecking=no"'
                ' -aHAXz --delete --exclude /root/.bash_history '
                '--exclude /home/*/.bash_history --exclude /etc/ssh/moduli '
                '--exclude /etc/ssh/ssh_host_* '
                '--exclude /etc/udev/rules.d/*persistent-net.rules '
                '--exclude /var/lib/ec2/* --exclude=/mnt/* --exclude=/proc/* '
                '--exclude=/tmp/* {src_mnt}/ root@{rhost}:{dst_mnt}')
            wait_for_sudo(cmd.format(
                rhost=dst_inst.public_dns_name, dst_mnt=dst_mnt,
                key_file=dst_key_filename, src_mnt=src_mnt))
            label = sudo('e2label {0}'.format(get_vol_dev(src_vol)))
        with settings(host_string=dst_inst.public_dns_name,
                      key_filename=dst_key_filename):
            sudo('e2label {0} {1}'.format(get_vol_dev(dst_vol), label))
            wait_for_sudo('mv /root/.ssh/authorized_keys.bak '
                          '/root/.ssh/authorized_keys')


def update_snap(src_vol, src_mnt, dst_vol, dst_mnt, delete_old=False):

    """Update destination region from `src_vol`.

    Create new snapshot with same description and tags. Delete previous
    snapshot (if exists) of the same volume in destination region if
    ``delete_old`` is True."""

    src_inst = get_inst_by_id(src_vol.region, src_vol.attach_data.instance_id)
    dst_inst = get_inst_by_id(dst_vol.region, dst_vol.attach_data.instance_id)
    rsync_mountpoints(src_inst, src_vol, src_mnt, dst_inst, dst_vol, dst_mnt)
    if dst_vol.snapshot_id:
        old_snap = dst_vol.connection.get_all_snapshots(
            [dst_vol.snapshot_id])[0]
    else:
        old_snap = None
    src_snap = src_vol.connection.get_all_snapshots([src_vol.snapshot_id])[0]
    create_snapshot(dst_vol, description=src_snap.description,
                                    tags=src_snap.tags, synchronously=False)
    if old_snap and delete_old:
        logger.info('Deleting previous {0} in {1}'.format(old_snap,
                                                          dst_vol.region))
        old_snap.delete()


def create_empty_snapshot(region, size):
    """Format new filesystem."""
    with create_temp_inst(region) as inst:
        vol = region.connect().create_volume(size, inst.placement)
        earmarking_tag = config.get(region.name, 'tag_name')
        vol.add_tag(earmarking_tag, 'temporary')
        vol.attach(inst.id, get_avail_dev(inst))
        mount_volume(vol, mkfs=True)
        snap = vol.create_snapshot()
        snap.add_tag(earmarking_tag, 'temporary')
        vol.detach(True)
        wait_for(vol, 'available')
        vol.delete()
        return snap


@task
def rsync_snapshot(src_region_name, snapshot_id, dst_region_name,
                   src_inst=None, dst_inst=None):

    """Duplicate the snapshot into dst_region.

    src_region_name, dst_region_name
        Amazon region names. Allowed to be contracted, e.g.
        `ap-southeast-1` will be recognized in `ap-south` or even
        `ap-s`;
    snapshot_id
        snapshot to duplicate;
    src_inst, dst_inst
        will be used instead of creating new for temporary."""

    src_conn = get_region_by_name(src_region_name).connect()
    src_snap = src_conn.get_all_snapshots([snapshot_id])[0]
    dst_conn = get_region_by_name(dst_region_name).connect()

    info = 'Going to transmit {snap.volume_size} GiB {snap} {snap.description}'
    if src_snap.tags.get('Name'):
        info += ' of {name}'
    info += ' from {snap.region} to {dst}'
    logger.info(info.format(snap=src_snap, dst=dst_conn.region,
                            name=src_snap.tags.get('Name')))

    dst_snaps = dst_conn.get_all_snapshots(owner='self')
    dst_snaps = [snp for snp in dst_snaps if not snp.status == 'error']
    src_vol = get_snap_vol(src_snap)
    vol_snaps = [snp for snp in dst_snaps if get_snap_vol(snp) == src_vol]

    if vol_snaps:
        dst_snap = sorted(vol_snaps, key=get_snap_time)[-1]
        if get_snap_time(dst_snap) >= get_snap_time(src_snap):
            kwargs = dict(src=src_snap, dst=dst_snap, dst_reg=dst_conn.region)
            logger.info('Stepping over {src} - it\'s not newer than {dst} '
                        '{dst.description} in {dst_reg}'.format(**kwargs))
            return
    else:
        dst_snap = create_empty_snapshot(dst_conn.region, src_snap.volume_size)

    with nested(attach_snapshot(src_snap, inst=src_inst),
                attach_snapshot(dst_snap, inst=dst_inst)) as (
                (src_vol, src_mnt), (dst_vol, dst_mnt)):
        update_snap(src_vol, src_mnt, dst_vol, dst_mnt,
                    delete_old=not vol_snaps)  # Delete only empty snapshots.


@task
def rsync_region(src_region_name, dst_region_name, tag_name=None,
                 tag_value=None, native_only=True):
    """Duplicates latest snapshots with given tag into dst_region.

    src_region_name, dst_region_name
        every latest snapshot from src_region will be `rsync`ed to
        dst_region. Thus only latest snapshot will be stored in
        dst_region;
    tag_name, tag_value
        snapshots will be filtered by tag. Tag will be fetched from
        config by default, may be configured per region;
    native
        sync only snapshots, created in the src_region_name."""
    src_region = get_region_by_name(src_region_name)
    dst_region = get_region_by_name(dst_region_name)
    conn = src_region.connect()
    tag_name = tag_name or config.get(src_region.name, 'tag_name')
    tag_value = tag_value or config.get(src_region.name, 'tag_value')
    filters = {'tag-key': tag_name, 'tag-value': tag_value}
    snaps = conn.get_all_snapshots(owner='self', filters=filters)
    snaps = [snp for snp in snaps if not snp.status == 'error']
    _is_described = lambda snap: get_snap_vol(snap) and get_snap_time(snap)
    snaps = [snp for snp in snaps if _is_described(snp)]
    if native_only:

        def is_native(snap, region):
            return get_descr_attr(snap, 'Region') == region.name
        snaps = [snp for snp in snaps if is_native(snp, src_region)]

    with nested(create_temp_inst(src_region),
                create_temp_inst(dst_region)) as (src_inst, dst_inst):
        snaps = sorted(snaps, key=get_snap_vol)    # Prepare for grouping.
        for vol, vol_snaps in groupby(snaps, get_snap_vol):
            latest_snap = sorted(vol_snaps, key=get_snap_time)[-1]
            for inst in src_inst, dst_inst:
                logger.debug('Rebooting {0} in {0.region} '
                             'to refresh attachments'.format(inst))
                inst.reboot()
            args = (src_region_name, latest_snap.id, dst_region_name, src_inst,
                    dst_inst)
            try:
                rsync_snapshot(*args)
            except:
                logger.exception('rsync of {1} from {0} to {2} failed'.format(
                    *args))


@task
def launch_instance_from_ami(region_name, ami_id, inst_type=None):
    """Create instance from specified AMI.

    region_name
        location of the AMI and new instance;
    ami_id
        "ami-..."
    inst_type
        by default will be fetched from AMI description or used
        't1.micro' if not mentioned in the description."""
    try:
        user_data = config.get('user_data', 'user_data')
    except:
        user_data = None
    conn = get_region_by_name(region_name).connect()
    image = conn.get_all_images([ami_id])[0]
    inst_type = inst_type or get_descr_attr(image, 'Type') or 't1.micro'

    avail_grps = [sec.name for sec in conn.get_all_security_groups()]
    sec_grps = prompt_to_select(avail_grps, 'Select security groups',
                                multiple=True)
    wait_for(image, 'available')
    reservation = image.run(
        key_name=config.get(conn.region.name, 'key_pair'),
        security_groups=sec_grps,
        instance_type=inst_type,
        user_data=user_data)
    new_instance = reservation.instances[0]
    wait_for(new_instance, 'running')
    add_tags(new_instance, image.tags)
    modify_instance_termination(conn.region.name, new_instance.id)
    info = ('\nYou may now SSH into the {inst} server, using:'
            '\n ssh -i {key} {user}@{inst.public_dns_name}')
    key_file = config.get(conn.region.name, 'key_filename')
    logger.info(info.format(inst=new_instance, user=env.user, key=key_file))


@task
def create_ami(region=None, snap_id=None, force=None, root_dev='/dev/sda1',
               default_arch='x86_64', default_type='t1.micro'):
    """
    Creates AMI image from given snapshot.

    Force option removes prompt request and creates new instance from
    created ami image.
    region, snap_id
        specify snapshot to be processed. Snapshot description in json
        format will be used to restore instance with same parameters.
        Will automaticaly process snapshots for same instance with near
        time (10 minutes or shorter), but for other devices (/dev/sdb,
        /dev/sdc, etc);
    force
        Run instance from ami after creation without confirmation. To
        enable set value to "RUN";
    default_arch
        architecture to use if not mentioned in snapshot description;
    default_type
        instance type to use if not mentioned in snapshot description.
        Used only if ``force`` is "RUN".
    """
    if not region or not snap_id:
        region, snap_id = select_snapshot()
    conn = get_region_by_name(region).connect()
    snap = conn.get_all_snapshots(snapshot_ids=[snap_id, ])[0]
    instance_id = get_snap_instance(snap)
    _device = get_snap_device(snap)
    snaps = conn.get_all_snapshots(owner='self')
    snapshots = [snp for snp in snaps if
        get_snap_instance(snp) == instance_id and
        get_snap_device(snp) != _device and
        abs(get_snap_time(snap) - get_snap_time(snp)) <= timedelta(minutes=10)]
    snapshot = sorted(snapshots, key=get_snap_time,
                      reverse=True) if snapshots else None
    # setup for building an EBS boot snapshot
    arch = get_descr_attr(snap, 'Arch') or default_arch
    kernel= config.get(conn.region.name, 'kernel' + arch)
    dev = re.match(r'^/dev/sda$', _device) #if our instance encrypted
    if dev:
        kernel = config.get(conn.region.name, 'kernel_encr_' + arch)
    ebs = EBSBlockDeviceType()
    ebs.snapshot_id = snap_id
    ebs.delete_on_termination = True
    block_map = BlockDeviceMapping()
    block_map[_device] = ebs
    if snapshot:
        for s in snapshot:
            s_dev = get_snap_device(s)
            s_ebs = EBSBlockDeviceType()
            s_ebs.delete_on_termination = True
            s_ebs.snapshot_id = s.id
            block_map[s_dev] = s_ebs

    name = 'Created {0} using access key {1}'.format(_now(), conn.access_key)
    name = name.replace(":", ".").replace(" ", "_")

    # create the new AMI all options from snap JSON description:
    wait_for(snap, '100%', limit=10 * 60)
    result = conn.register_image(
        name=name,
        description=snap.description,
        architecture=get_descr_attr(snap, 'Arch') or default_arch,
        root_device_name=get_descr_attr(snap, 'Root_dev_name') or root_dev,
        block_device_map=block_map, kernel_id=kernel)
    sleep(2)
    image = conn.get_all_images(image_ids=[result, ])[0]
    wait_for(image, 'available', limit=10 * 60)
    add_tags(image, snap.tags)

    logger.info('The new AMI ID = {0}'.format(result))

    info = ('\nEnter RUN if you want to launch instance using '
            'just created {0}: '.format(image))
    if force == 'RUN' or raw_input(info).strip() == 'RUN':
        instance_type = get_descr_attr(snap, 'Type') or default_type
        launch_instance_from_ami(region, image.id, inst_type=instance_type)
    return image


@task
def modify_kernel(region, instance_id):
    """
    Modify old kernel for stopped instance
    (needed for make pv-grub working)
    NOTICE: install grub-legacy-ec2 and upgrades before run this.
    region
        specify instance region;
    instance_id
        specify instance id for kernel change
    Kernels list:
        ap-southeast-1      x86_64  aki-11d5aa43
        ap-southeast-1  i386    aki-13d5aa41
        eu-west-1       x86_64  aki-4feec43b
        eu-west-1       i386    aki-4deec439
        us-east-1       x86_64  aki-427d952b
        us-east-1       i386    aki-407d9529
        us-west-1       x86_64  aki-9ba0f1de
        us-west-1       i386    aki-99a0f1dc
    """
    key_filename = config.get(region, 'key_filename')
    region = get_region_by_name(region)
    instance = get_inst_by_id(region, instance_id)
    env.update({
        'host_string': instance.public_dns_name,
        'key_filename': key_filename,
    })
    sudo('env DEBIAN_FRONTEND=noninteractive apt-get update && '
         'sudo env DEBIAN_FRONTEND=noninteractive apt-get dist-upgrade && '
         'env DEBIAN_FRONTEND=noninteractive apt-get install grub-legacy-ec2')
    kernel = config.get(region.name, 'kernel'+instance.architecture)
    instance.stop()
    wait_for(instance, 'stopped')
    instance.modify_attribute('kernel', kernel)
    instance.start()


def make_encrypted_ubuntu(host_string, key_filename, user, hostname,
                          architecture, dev, name, release, pw1, pw2):
    with settings(host_string=host_string, user=user,
                  key_filename=key_filename):
        data = '/home/' + user + '/data'
        page = 'https://uec-images.ubuntu.com/releases/' \
               + release + '/release/'
        image = release + '-server-uec-' + architecture + '.img'
        pattern = '<a href=\\"([^\\"]*-' \
                  + architecture + '\.tar\.gz)\\">\\1</a>'
        bootlabel = "bootfs"

        def check(message, program, sums):
            with hide('running', 'stdout'):
                options = '--keyring=' + data + '/encrypted_root/uecimage.gpg'
                logger.info('{0}'.format(message))
                sudo('curl -fs "{page}/{sums}.gpg" > "{data}/{sums}.gpg"'
                     .format(page=page, sums=sums, data=data))
                try:
                    sudo('curl -fs "{page}/{sums}" > "{data}/{sums}"'
                         .format(page=page, sums=sums, data=data))
                except:
                    logger.exception('N/A')
                try:
                    sudo('gpgv {options} "{data}/{sums}.gpg" '
                         '"{data}/{sums}" 2> /dev/null'
                         .format(options=options, sums=sums, data=data))
                except:
                    logger.exception('Evil.')
                try:
                    sudo('grep "{file}" "{data}/{sums}" | (cd {data};'
                         ' {program} --check --status)'
                         .format(file=file, sums=sums, data=data,
                         program=program))
                except:
                    logger.exception('Failed.')
                logger.info('Ok')

        with hide('running', 'stdout'):
            try:
                wait_for_sudo('date')
            except BaseException as err:
                logger.exception(str(err))

            while pw1 == pw2:
                pw1 = prompt('Type in first password for enryption: ')
                pw2 = prompt('Type in second password for enryption: ')
                if pw1 == pw2:
                    logger.info('\nPasswords can\'t be the same.\n')
            logger.info('Installing cryptsetup.....')
            sudo('apt-get -y install cryptsetup')
            sudo('mkdir -p {0}'.format(data))
            try:
                logger.info('Downloading releases list.....')
                sudo('curl -fs "{0}" > "{1}/release.html"'.format(page, data))
            except:
                logger.exception('Invalid system: {0}{1}'.format(release, ext))
            logger.info('Uploading uecimage.gpg.....')
            put('./encrypted_root.tar.gz', data + '/encrypted_root.tar.gz',
                use_sudo=True, mirror_local_mode=True)
            sudo('cd {data}; tar -xf {data}/encrypted_root.tar.gz'
                 .format(data=data))
            file = sudo('pattern=\'<a href="([^"]*-{arch}\.tar\.gz)">'
                        '\\1</a>\'; perl -ne "m[$pattern] && "\'print "$1\\n'
                        '"\' "{data}/release.html"'
                        .format(data=data, pattern=pattern, arch=architecture))
            logger.info('Downloading ubuntu image.....')
            sudo('wget -P "{data}" "{page}{file}"'
                 .format(data=data, page=page, file=file))
            check('Checking SHA256...', 'sha256sum', 'SHA256SUMS')
            check('Checking SHA1.....', 'sha1sum', 'SHA1SUMS')
            check('Checking MD5......', 'md5sum', 'MD5SUMS')
            work = sudo('mktemp --directory')
            sudo('touch {work}/{image}'.format(work=work, image=image))
            logger.info('Unpacking ubuntu image.....')
            sudo('tar xfz "{data}/{file}" -C "{work}" {image}'
                 .format(data=data, file=file, work=work, image=image))
            sudo('mkdir "{work}/ubuntu"'.format(work=work))
            logger.info('Mounting ubuntu image to working directory.....')
            sudo('mount -o loop,ro "{work}/{image}" "{work}/ubuntu"'
                 .format(image=image, work=work))
            logger.info('Creating separate boot volume.....')
            sudo('echo -e "0 1024 83 *\n;\n" | /sbin/sfdisk -uM {dev}'
                 .format(dev=dev))
            logger.info('Formatting boot volume.....')
            sudo('/sbin/mkfs -t ext3 -L "{bootlabel}" "{dev}1"'
                 .format(bootlabel=bootlabel, dev=dev))
            sudo('touch {work}/pw2.txt | echo -n {pw1} > "{work}/pw1.txt" | '
                 'chmod 700 "{work}/pw1.txt"'
                 .format(pw1=pw1, work=work))
            sudo('touch {work}/pw2.txt | echo -n {pw2} > "{work}/pw2.txt" | '
                 'chmod 700 "{work}/pw2.txt"'
                 .format(pw2=pw2, work=work))
            logger.info('Creating luks encrypted volume.....')
            sudo('cryptsetup luksFormat -q --key-size=256 {dev}2 "{work}/'
                 'pw1.txt"'.format(dev=dev, work=work))
            logger.info('Adding second key to encrypted volume.....')
            sudo('cryptsetup luksAddKey -q --key-file="{work}/pw1.txt" '
                 '{dev}2 "{work}/pw2.txt"'.format(work=work, dev=dev))
            logger.info('Opening luks encrypted volume.....')
            sudo('cryptsetup luksOpen --key-file="{work}/pw1.txt" '
                 '{dev}2 {name}'.format(work=work, dev=dev, name=name))
            sudo('shred --remove "{work}/pw1.txt"; shred --remove'
                 ' "{work}/pw2.txt"'.format(work=work))
            fs_type = sudo('df -T "{work}/ubuntu" | tail -1 | cut -d " " -f 5'
                           .format(work=work))
            logger.info('Creating filesystem on luks encrypted volume.....')
            sudo('mkfs -t {fs_type} "/dev/mapper/{name}"'
                 .format(fs_type=fs_type, name=name))
            sudo('/sbin/e2label "/dev/mapper/{name}" "uec-rootfs"'
                 .format(name=name))
            logger.info('Mounting luks encrypted volume.....')
            sudo('mkdir -p "{work}/root"; mount /dev/mapper/{name}'
                 ' "{work}/root"'.format(work=work, name=name))
            logger.info('Starting syncronisation of working dir with image')
            sudo('rsync --archive --hard-links "{work}/ubuntu/"'
                 ' "{work}/root/"'.format(work=work))
            boot_device = 'LABEL=' + bootlabel
            root_device = 'UUID=$(cryptsetup luksUUID ' + dev + '2)'
            sudo('mkdir "{work}/boot"; mount "{dev}1" "{work}/boot"'
                 .format(work=work, dev=dev))
            sudo('rsync --archive "{work}/root/boot/" "{work}/boot"'
                 .format(work=work))
            sudo('rm -rf "{work}/root/boot/"*'.format(work=work))
            sudo('mount --move "{work}/boot" "{work}/root/boot"'
                 .format(work=work))
            sudo('echo "{boot_device} /boot ext3" >> "{work}/root/etc/fstab"'
                 .format(boot_device=boot_device, work=work))
            sudo('sed -i -e \'s/(hd0)/(hd0,0)/\' "{work}/root/boot/grub/menu.'
                 'lst"'.format(work=work))
            bozo_target = work + '/root/etc/initramfs-tools/boot'
            sudo('mkdir -p {bozo_target}'.format(bozo_target=bozo_target))
            logger.info('Copying files for preboot web-auth.....')
            sudo('cp {data}/encrypted_root/cryptsetup '
                 '{work}/root/etc/initramfs-tools/hooks/cryptsetup'
                 .format(data=data, work=work))
            sudo('cp {data}/encrypted_root/boot.key {bozo_target}/boot.key'
                 .format(data=data, bozo_target=bozo_target))
            sudo('cp {data}/encrypted_root/boot.crt {bozo_target}/boot.crt'
                 .format(data=data, bozo_target=bozo_target))
            sudo('cp {data}/encrypted_root/cryptsetup.sh '
                 '{bozo_target}/cryptsetup.sh'
                 .format(data=data, bozo_target=bozo_target))
            sudo('cp {data}/encrypted_root/make_bozo_dir.sh '
                 '{bozo_target}/make_bozo_dir.sh'
                 .format(data=data, bozo_target=bozo_target))
            sudo('cp {data}/encrypted_root/index.html '
                 '{bozo_target}/index.html'
                 .format(data=data, bozo_target=bozo_target))
            sudo('cp {data}/encrypted_root/activate.cgi '
                 '{bozo_target}/activate.cgi'
                 .format(data=data, bozo_target=bozo_target))
            sudo('cp {data}/encrypted_root/hiding.gif '
                 '{bozo_target}/hiding.gif'
                 .format(data=data, bozo_target=bozo_target))
            logger.info('Modifying scripts to match our volumes.....')
            sudo('sed -i "s/\/dev\/sda2/{root_device}/" '
                 '{work}/root/etc/initramfs-tools/hooks/cryptsetup'.format(
                 root_device=root_device, work=work))
            sudo('perl -i -p - "{0}/root/etc/initramfs-tools/boot/'
                 'cryptsetup.sh" <<- EOT\ns[^(cs_host=).*][\\$1"{1}"];'
                '\nEOT\n'.format(work, hostname))
            sudo('mkdir -p "{work}/root/etc/ec2"'.format(work=work))
            if release == 'lucid':
                logger.info('Adding apt entries for lucid.....')
                listfile = work + '/root/etc/apt/sources.list'
                sudo('grep "lucid main" {listfile} | sed "'
                     's/lucid/maverick/g" >> {work}/root/etc/'
                     'apt/sources.list.d/bozohttpd.list'
                     .format(listfile=listfile, work=work))
                sudo('echo -e "Package: *\nPin: release a=lucid\nPin-Priority:'
                     ' 600\n\nPackage: bozohttpd\nPin: release a=maverick\n'
                     'Pin-Priority: 1000\n\nPackage: libssl0.9.8\nPin: release'
                     ' a=maverick\nPin-Priority: 1000\n\nPackage: *\n'
                     'Pin: release o=Ubuntu\nPin-Priority: -10\n" | tee '
                     '"{work}/root/etc/apt/preferences"'.format(work=work))
            menufile = work + '/root/boot/grub/menu.lst'
            initrd = sudo('grep "^initrd" "{menufile}" | head -1 | cut -f 3'
                          .format(menufile=menufile))
            kernel = sudo('grep "^kernel" "{menufile}" | head -1 | cut -f 3 | '
                          'cut -d " " -f 1'.format(menufile=menufile))
            sudo('rm -f "{work}/root/initrd.img.old";'
                 'rm -f "{work}/root/vmlinuz.old";'
                 'rm -f "{work}/root/initrd.img";'
                 'rm -f "{work}/root/vmlinuz"'.format(work=work))
            logger.info('Creating symbolic links for kernel.....')
            sudo('ln -s "{initrd}" "{work}/root/initrd.img";'
                 'ln -s "{kernel}" "{work}/root/vmlinuz"'
                 .format(initrd=initrd, kernel=kernel, work=work))
            sudo('mv "{work}/root/etc/resolv.conf" '
                 '"{work}/root/etc/resolv.conf.old";cp "/etc/resolv.conf" '
                 '"{work}/root/etc/"'.format(work=work))
            logger.info('Chrooting and installing needed apps..')
            sudo('chroot "{work}/root" <<- EOT\n'
                 'set -e\n'
                 'mount -t devpts devpts /dev/pts/\n'
                 'mount -t proc proc /proc/\n'
                 'mount -t sysfs sysfs /sys/\n'
                 'localedef -f UTF-8 -i en_US --no-archive en_US.utf8\n'
                 'apt-get -y update\n'
                 'apt-get -y install ssl-cert\n'
                 'apt-get -y install update-inetd\n'
                 'mv /usr/sbin/update-inetd /usr/sbin/update-inetd.old\n'
                 'touch /usr/sbin/update-inetd\n'
                 'chmod a+x /usr/sbin/update-inetd\n'
                 'apt-get -y install bozohttpd\n'
                 'mv /usr/sbin/update-inetd.old /usr/sbin/update-inetd\n'
                 'EOT'.format(work=work))
            logger.info('Fixing permissions and symlinking bozohttpd...')
            sudo('chroot "{work}/root" <<- EOT\n'
                 'chown root:ssl-cert /etc/initramfs-tools/boot/boot.key\n'
                 'chmod 640 /etc/initramfs-tools/boot/boot.key\n'
                 'ln -s /usr/sbin/bozohttpd /etc/initramfs-tools/boot/\n'
                 'ln -s . /boot/boot\n'
                 'EOT'.format(work=work))
            logger.info('Instaling cryptsetup and unmounting.....')
            sudo('chroot "{work}/root" <<- EOT\n'
                 'apt-get -y install cryptsetup\n'
                 'apt-get -y clean\n'
                 #'update-initramfs -uk all\n'
                 'mv /etc/resolv.conf.old /etc/resolv.conf\n'
                 'umount /dev/pts\n'
                 'umount /proc\n'
                 'umount /sys\n'
                 'EOT'.format(work=work))
            logger.info('Shutting down temporary instance')
            sudo('shutdown -h now')
    return


@task
<<<<<<< HEAD
def create_encrypted_instance(region_name, release='lucid', volume_size='8',
                             architecture='x86_64', type='t1.micro',
                             name='encr_root', hostname="boot.odeskps.com",
                             pw1=None, pw2=None):
=======
def create_encrypted_instance(
    region_name, release='lucid', volume_size='8', architecture='x86_64',
    type='t1.micro', name='encr_root', hostname='boot.odeskps.com',
    pw1=None, pw2=None):
>>>>>>> f2a0582d
    """
    Creates ubuntu instance with luks-encryted root volume.

    region_name
        Region where you want to create instance;
    release
        Ubuntu release name (lucid or natty). "lucid" by default;
    volume_size
        Size of volume in Gb (always remember, that script creates boot volume
        with size 1Gb, so minimal size of whole volume is 3Gb (1Gb for /boot
        2Gb for /)). 8 by default;
    type
<<<<<<< HEAD
        Type of instance;
    name
        Name of luks encrypted volume;
=======
        Type of instance. 't1.micro' by default;
>>>>>>> f2a0582d
    hostname
        Hostname that will be used for access unlocking root volume.
        'boot.odeskps.com' by default;
    pw1, pw2
        You can specify passwords in parameters to suppress password prompt;
    
    To unlock go to https://ip_address_of_instance (only after reboot).
    You can set up to 8 passwords. Defaut boot.key and boot.crt created for
    *.amazonaws.com so must work for all instances.
    Process of creation is about 20 minutes long.
    """
    assert volume_size >= 3, '1 GiB for /boot and 2 GiB for /'
    region = get_region_by_name(region_name)
    conn = region.connect()

    with config_temp_ssh(conn) as key_filename:
        key_pair = os.path.splitext(os.path.split(key_filename)[1])[0]
        zn = conn.get_all_zones()[-1]
        ssh_grp = config.get('DEFAULT', 'ssh_security_group')
        with create_temp_inst(zone=zn, key_pair=key_pair,
                              security_groups=[ssh_grp]) as inst:
            vol = conn.create_volume(size=volume_size, zone=zn)
            dev = get_avail_dev_encr(inst)
            vol.attach(inst.id, dev)
            if architecture == 'x86_64':
                arch = 'amd64'
            else:
                arch = architecture
            make_encrypted_ubuntu(inst.public_dns_name, key_filename, 'ubuntu',
                                  hostname, arch, dev, name, release, pw1, pw2)
            description = dumps({
            'Volume': vol.id,
            'Region': vol.region.name,
            'Device': '/dev/sda',
            'Type': type,
            'Arch': architecture,
            'Root_dev_name': '/dev/sda1',
            'Time': _now(),
            })
            snap = vol.create_snapshot(description)
            wait_for(snap, '100%', limit=20 * 60)
            vol.detach(force=True)
            wait_for(vol, 'available')
            vol.delete()
            img = create_ami(region_name, snap.id, 'RUN')
            img.deregister()
            snap.delete()<|MERGE_RESOLUTION|>--- conflicted
+++ resolved
@@ -1520,17 +1520,10 @@
 
 
 @task
-<<<<<<< HEAD
 def create_encrypted_instance(region_name, release='lucid', volume_size='8',
                              architecture='x86_64', type='t1.micro',
                              name='encr_root', hostname="boot.odeskps.com",
                              pw1=None, pw2=None):
-=======
-def create_encrypted_instance(
-    region_name, release='lucid', volume_size='8', architecture='x86_64',
-    type='t1.micro', name='encr_root', hostname='boot.odeskps.com',
-    pw1=None, pw2=None):
->>>>>>> f2a0582d
     """
     Creates ubuntu instance with luks-encryted root volume.
 
@@ -1543,19 +1536,15 @@
         with size 1Gb, so minimal size of whole volume is 3Gb (1Gb for /boot
         2Gb for /)). 8 by default;
     type
-<<<<<<< HEAD
-        Type of instance;
+        Type of instance. 't1.micro' by default;
     name
         Name of luks encrypted volume;
-=======
-        Type of instance. 't1.micro' by default;
->>>>>>> f2a0582d
     hostname
         Hostname that will be used for access unlocking root volume.
         'boot.odeskps.com' by default;
     pw1, pw2
         You can specify passwords in parameters to suppress password prompt;
-    
+
     To unlock go to https://ip_address_of_instance (only after reboot).
     You can set up to 8 passwords. Defaut boot.key and boot.crt created for
     *.amazonaws.com so must work for all instances.
