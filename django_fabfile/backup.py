# -*- coding: utf-8 -*-
'''
Use configuration file ~/.boto for storing your credentials as described
at http://code.google.com/p/boto/wiki/BotoConfig#Credentials

All other options will be taken from ./fabfile.cfg file.
'''

from datetime import timedelta as _timedelta, datetime
from ConfigParser import ConfigParser as _ConfigParser
from contextlib import contextmanager as _contextmanager
from itertools import groupby as _groupby
from json import dumps as _dumps, loads as _loads
from os import chmod as _chmod, remove as _remove
from os.path import (
    exists as _exists, realpath as _realpath, split as _split,
    splitext as _splitext)
from pprint import PrettyPrinter as _PrettyPrinter
from pydoc import pager as _pager
from re import compile as _compile, match as _match
from string import lowercase
from time import sleep as _sleep
from traceback import format_exc as _format_exc
from warnings import warn as _warn

from boto.ec2 import (connect_to_region as _connect_to_region,
                      regions as _regions)
from boto.exception import (BotoServerError as _BotoServerError,
    EC2ResponseError as _EC2ResponseError)
from boto.ec2.blockdevicemapping import EBSBlockDeviceType, BlockDeviceMapping
import os, sys
from fabric.api import env, prompt, sudo
from fabric.operations import put


config_file = 'fabfile.cfg'
config = _ConfigParser()
config.read(config_file)
for reg in _regions():
    if not config.has_section(reg.name):
        config.add_section(reg.name)
        with open(config_file, 'w') as f_p:
            config.write(f_p)

<<<<<<< HEAD
=======
debug = config.getboolean('DEFAULT', 'debug')
hourly_backups = config.getint('purge_backups', 'hourly_backups')
daily_backups = config.getint('purge_backups', 'daily_backups')
weekly_backups = config.getint('purge_backups', 'weekly_backups')
monthly_backups = config.getint('purge_backups', 'monthly_backups')
quarterly_backups = config.getint('purge_backups', 'quarterly_backups')
yearly_backups = config.getint('purge_backups', 'yearly_backups')

>>>>>>> 0caf706f
username = config.get('mount_backups', 'username')
ubuntu_aws_account = config.get('mount_backups', 'ubuntu_aws_account')
architecture = config.get('mount_backups', 'architecture')
ami_ptrn = config.get('mount_backups', 'ami_ptrn')
ami_ptrn_with_version = config.get('mount_backups', 'ami_ptrn_with_version')
ami_ptrn_with_release_date = config.get('mount_backups',
                                        'ami_ptrn_with_release_date')
ami_regexp = config.get('mount_backups', 'ami_regexp')
ssh_grp = config.get('DEFAULT', 'ssh_security_group')
ssh_timeout_attempts = config.getint('DEFAULT', 'ssh_timeout_attempts')
ssh_timeout_interval = config.getint('DEFAULT', 'ssh_timeout_interval')

env.update({'load_known_hosts': False, 'user': username})


def _print_dbg(text):
    if debug:
        print 'DEBUG: {0}'.format(text)


def _prompt_to_select(choices, query='Select from', paging=False):
    """Prompt to select an option from provided choices.

    choices: list or dict. If dict, then choice will be made among keys.
    paging: render long list with pagination.

    Return solely possible value instantly without prompting."""
    keys = list(choices)
    while keys.count(None):
        keys.pop(choices.index(None))    # Remove empty values.
    assert len(keys), 'No choices provided'

    if len(keys) == 1:
        return keys[0]

    picked = None
    while not picked in keys:
        if paging:
            pp = _PrettyPrinter()
            _pager(query + '\n' + pp.pformat(choices))
            text = 'Enter your choice or press Return to view options again'
        else:
            text = '{query} {choices}'.format(query=query, choices=choices)
        picked = prompt(text)
    return picked


def _wait_for(obj, attrs, state, update_attr='update', max_sleep=30):
    """Wait for attribute to go into state.

    attrs
        list of nested attribute names;
    update_attr
        will be called to refresh state."""

    def get_nested_attr(obj, attrs):
        attr = obj
        for attr_name in attrs:
            attr = getattr(attr, attr_name)
        return attr
    sleep_for = 3
    _print_dbg('Calling {0} updates'.format(obj))
    for i in range(10):     # Resource may be reported as "not exists"
        try:                # right after creation.
            getattr(obj, update_attr)()
        except:
            pass
        else:
            break
    getattr(obj, update_attr)()
    _print_dbg('Called {0} update'.format(obj))
    obj_state = get_nested_attr(obj, attrs)
    obj_region = getattr(obj, 'region', None)
    _print_dbg('State fetched from {0} in {1}'.format(obj, obj_region))
    if obj_state != state:
        if obj_region:
            info = 'Waiting for the {obj} in {obj.region} to be {state}...'
        else:
            info = 'Waiting for the {obj} to be {state}...'
        print info.format(obj=obj, state=state)
        while get_nested_attr(obj, attrs) != state:
            print 'still {0}...'.format(get_nested_attr(obj, attrs))
            sleep_for += 5
            _sleep(min(sleep_for, max_sleep))
            getattr(obj, update_attr)()
        print 'done.'


class _WaitForProper(object):

    """Decorate consecutive exceptions eating.

    >>> @_WaitForProper(attempts=3, pause=5)
    ... def test():
    ...     1 / 0
    ... 
    >>> test()
    ZeroDivisionError('integer division or modulo by zero',)
     waiting next 5 sec (2 times left)
    ZeroDivisionError('integer division or modulo by zero',)
     waiting next 5 sec (1 times left)
    ZeroDivisionError('integer division or modulo by zero',)
    """

    def __init__(self, attempts=10, pause=10):
        self.attempts = attempts
        self.pause = pause

    def __call__(self, func):

        def wrapper(*args, **kwargs):
            attempts = self.attempts
            while attempts > 0:
                attempts -= 1
                try:
                    return func(*args, **kwargs)
                except BaseException as err:
                    print _format_exc() if debug else repr(err)
                    if attempts > 0:
                        msg = ' waiting next {0} sec ({1} times left)'
                        print msg.format(self.pause, attempts)
                        _sleep(self.pause)
                else:
                    break
        return wrapper

_wait_for_sudo = _WaitForProper(attempts=ssh_timeout_attempts,
                                pause=ssh_timeout_interval)(sudo)


def _clone_tags(src_res, dst_res):
    for tag in src_res.tags:
        dst_res.add_tag(tag, src_res.tags[tag])


def _get_snap_vol(snap):
    try:
        return _loads(snap.description)['Volume']
    except:
        pass


def _get_snap_time(snap):
    try:
        return _loads(snap.description)['Time']
    except:
        pass


def _dumps_resources(res_dict={}, res_list=[]):
    for res in res_list:
        res_dict.update(dict([unicode(res).split(':')]))
    return _dumps(res_dict)


def _get_region_by_name(region_name):
    """Allow to specify region name fuzzyly."""
    matched = [reg for reg in _regions() if _match(region_name, reg.name)]
    assert len(matched) > 0, 'No region matches {0}'.format(region_name)
    assert len(matched) == 1, 'Several regions matches {0}'.format(region_name)
    return matched[0]


def _get_inst_by_id(region, instance_id):
    conn = _get_region_by_name(region).connect()
    res = conn.get_all_instances([instance_id, ])
    assert len(res) == 1, (
        'Returned more than 1 {0} for instance_id {1}'.format(res,
                                                      instance_id))
    instances = res[0].instances
    assert len(instances) == 1, (
        'Returned more than 1 {0} for instance_id {1}'.format(instances,
                                                              instance_id))
    return instances[0]


def _get_all_instances(region=None, id_only=False):
    if not region:
        _warn('There is no guarantee of instance id uniqueness across regions')
    reg_names = [region] if region else (reg.name for reg in _regions())
    connections = (_connect_to_region(reg) for reg in reg_names)
    for con in connections:
        for res in con.get_all_instances():
            for inst in res.instances:
                yield inst.id if id_only else inst


def _get_all_snapshots(region=None, id_only=False):
    if not region:
        _warn('There is no guarantee of snapshot id uniqueness across regions')
    reg_names = [region] if region else (reg.name for reg in _regions())
    connections = (_connect_to_region(reg) for reg in reg_names)
    for con in connections:
        for snap in con.get_all_snapshots(owner='self'):
            yield snap.id if id_only else snap


def modify_instance_termination(region, instance_id):
    """Mark production instnaces as uneligible for termination.

    region
        name of region where instance is located;
    instance_id
        instance to be updated;

    You must change value of preconfigured tag_name and run this command
    before terminating production instance via API."""
    conn = _get_region_by_name(region).connect()
    inst = _get_inst_by_id(conn.region.name, instance_id)
    prod_tag = config.get(conn.region.name, 'tag_name')
    prod_val = config.get(conn.region.name, 'tag_value')
    inst_tag_val = inst.tags.get(prod_tag)
    inst.modify_attribute('disableApiTermination', inst_tag_val == prod_val)


def _select_snapshot():
    region_name = _prompt_to_select([reg.name for reg in _regions()],
                                        'Select region from')
    snap_id = prompt('Please enter snapshot ID if it\'s known (press Return '
                     'otherwise)')
    if snap_id:
        if snap_id in _get_all_snapshots(region_name, id_only=True):
            return region_name, snap_id
        else:
            print 'No snapshot with provided ID found'

    instances_list = list(_get_all_instances(region_name))
    instances = dict((inst.id, {
        'Name': inst.tags.get('Name'),
        'State': inst.state,
        'Launched': inst.launch_time,
        'Key pair': inst.key_name,
        'Type': inst.instance_type,
        'IP Address': inst.ip_address,
        'DNS Name': inst.public_dns_name}) for inst in instances_list)
    instance_id = _prompt_to_select(instances, 'Select instance ID from',
                                    paging=True)

    all_instances = _get_all_instances(region_name)
    inst = [inst for inst in all_instances if inst.id == instance_id][0]
    volumes = dict((dev.volume_id, {
        'Status': dev.status,
        'Attached': dev.attach_time,
        'Size': dev.size,
        'Snapshot ID': dev.snapshot_id}) for dev in
                                            inst.block_device_mapping.values())
    volume_id = _prompt_to_select(volumes, 'Select volume ID from',
                                  paging=True)

    all_snaps = _get_all_snapshots(region_name)
    snaps_list = (snap for snap in all_snaps if snap.volume_id == volume_id)
    snaps = dict((snap.id, {'Volume': snap.volume_id,
                            'Date': snap.start_time,
                            'Description': snap.description}) for snap in
                                                                    snaps_list)
    return region_name, _prompt_to_select(snaps, 'Select snapshot ID from',
                                          paging=True)


def create_snapshot(region_name, instance_id=None, instance=None,
                    dev='/dev/sda1', synchronously=False):
    """Return newly created snapshot of specified instance device.

    region_name
        name of region where instance is located;
    instance, instance_id
        either `instance_id` or `instance` argument should be specified;
    dev
        by default /dev/sda1 will be snapshotted;
    synchronously
        wait for completion."""
    assert bool(instance_id) ^ bool(instance), (
        'Either instance_id or instance should be specified')
    region = _get_region_by_name(region_name)
    if instance_id:
        instance = _get_inst_by_id(region.name, instance_id)
    vol_id = instance.block_device_mapping[dev].volume_id
    description = _dumps_resources({
        'Volume': vol_id,
        'Region': region.name,
        'Device': dev,
        'Type': instance.instance_type,
        'Arch': instance.architecture,
        'Root_dev_name': instance.root_device_name,
        'Time': datetime.utcnow().isoformat() #Too long, max 255 chars at all
        }, [instance])
    conn = region.connect()
    snapshot = conn.create_snapshot(vol_id, description)
    _clone_tags(instance, snapshot)
    if synchronously:
        _wait_for(snapshot, ['status', ], 'completed')
    return snapshot


def backup_instance(region_name, instance_id=None, instance=None,
                    synchronously=False):
    """Return list of created snapshots for specified instance.

    region_name
        instance location;
    instance, instance_id
        either `instance_id` or `instance` argument should be specified;
    synchronously
        wait for completion."""
    assert bool(instance_id) ^ bool(instance), ('Either instance_id or '
        'instance should be specified')
    region = _get_region_by_name(region_name)
    if instance_id:
        instance = _get_inst_by_id(region.name, instance_id)
    snapshots = []  # NOTE Fabric doesn't supports generators.
    for dev in instance.block_device_mapping:
        snapshots.append(create_snapshot(
            region.name, instance=instance, dev=dev,
            synchronously=synchronously))
    return snapshots


def backup_instances_by_tag(region_name=None, tag_name=None, tag_value=None):
    """Creates backup for all instances with given tag in region.

    region_name
        will be applied across all regions by default;
    tag_name, tag_value
        will be fetched from config by default, may be configured
        per region."""
    snapshots = []
    region = _get_region_by_name(region_name) if region_name else None
    reg_names = [region.name] if region else (reg.name for reg in _regions())
    for reg in reg_names:
        tag_name = tag_name or config.get(reg, 'tag_name')
        tag_value = tag_value or config.get(reg, 'tag_value')
        conn = _connect_to_region(reg)
        filters = {'resource-type': 'instance', 'key': tag_name,
                   'tag-value': tag_value}
        for tag in conn.get_all_tags(filters=filters):
            snapshots += backup_instance(reg, instance_id=tag.res_id)
    return snapshots


def _trim_snapshots(region_name, dry_run=False):

    """Delete snapshots back in time in logarithmic manner.

    dry_run
        just print snapshot to be deleted."""
    hourly_backups = config.getint('purge_backups', 'hourly_backups')
    daily_backups = config.getint('purge_backups', 'daily_backups')
    weekly_backups = config.getint('purge_backups', 'weekly_backups')
    monthly_backups = config.getint('purge_backups', 'monthly_backups')
    quarterly_backups = config.getint('purge_backups', 'quarterly_backups')
    yearly_backups = config.getint('purge_backups', 'yearly_backups')

    conn = _get_region_by_name(region_name).connect()
    # work with UTC time, which is what the snapshot start time is reported in
    now = datetime.utcnow()
    last_hour = datetime(now.year, now.month, now.day, now.hour)
    last_midnight = datetime(now.year, now.month, now.day)
    last_sunday = datetime(now.year, now.month,
          now.day) - _timedelta(days = (now.weekday() + 1) % 7)
    last_month = datetime(now.year, now.month -1, now.day)
    last_year = datetime(now.year-1, now.month, now.day)
    other_years = datetime(now.year-2, now.month, now.day)
    start_of_month = datetime(now.year, now.month, 1)

    target_backup_times = []
    # there are no snapshots older than 1/1/2000
    oldest_snapshot_date = datetime(2000, 1, 1)

    for hour in range(0, hourly_backups):
        target_backup_times.append(last_hour - _timedelta(hours = hour))

    for day in range(0, daily_backups):
        target_backup_times.append(last_midnight - _timedelta(days = day))

    for week in range(0, weekly_backups):
        target_backup_times.append(last_sunday - _timedelta(weeks = week))

    for month in range(0, monthly_backups):
        target_backup_times.append(last_month- _timedelta(weeks= month*4))

    for quart in range(0, quarterly_backups):
        target_backup_times.append(last_year- _timedelta(weeks= quart*16))

    for year in range(0, yearly_backups):
        target_backup_times.append(other_years- _timedelta(days = year*365))


    one_day = _timedelta(days = 1)
    while start_of_month > oldest_snapshot_date:
        # append the start of the month to the list of snapshot dates to save:
        target_backup_times.append(start_of_month)
        # there's no timedelta setting for one month, so instead:
        # decrement the day by one,
        #so we go to the final day of the previous month...
        start_of_month -= one_day
        # ... and then go to the first day of that previous month:
        start_of_month = datetime(start_of_month.year,
                               start_of_month.month, 1)

    temp = []

    for t in target_backup_times:
        if temp.__contains__(t) == False:
            temp.append(t)

    target_backup_times = temp
    target_backup_times.reverse() # make the oldest date first

    # get all the snapshots, sort them by date and time,
    #and organize them into one array for each volume:
    all_snapshots = conn.get_all_snapshots(owner = 'self')
    # oldest first
    all_snapshots.sort(cmp = lambda x, y: cmp(x.start_time, y.start_time))

    snaps_for_each_volume = {}
    for snap in all_snapshots:
        # the snapshot name and the volume name are the same.
        # The snapshot name is set from the volume
        # name at the time the snapshot is taken
        volume_name = snap.volume_id

        if volume_name:
            # only examine snapshots that have a volume name
            snaps_for_volume = snaps_for_each_volume.get(volume_name)

            if not snaps_for_volume:
                snaps_for_volume = []
                snaps_for_each_volume[volume_name] = snaps_for_volume
            snaps_for_volume.append(snap)


    # Do a running comparison of snapshot dates to desired time periods,
    # keeping the oldest snapshot in each
    # time period and deleting the rest:
    for volume_name in snaps_for_each_volume:
        snaps = snaps_for_each_volume[volume_name]
        snaps = snaps[:-1]
        # never delete the newest snapshot, so remove it from consideration

        time_period_number = 0
        snap_found_for_this_time_period = False
        for snap in snaps:
            check_this_snap = True

            while (check_this_snap and
                  time_period_number < target_backup_times.__len__()):
                snap_date = datetime.strptime(snap.start_time,
                                      '%Y-%m-%dT%H:%M:%S.000Z')

                if snap_date < target_backup_times[time_period_number]:
                    # the snap date is before the cutoff date.
                    # Figure out if it's the first snap in this
                    # date range and act accordingly
                    #(since both date the date ranges and the snapshots
                    # are sorted chronologically, we know this
                    #snapshot isn't in an earlier date range):
                    if snap_found_for_this_time_period:
                        if not snap.tags.get('preserve_snapshot'):
                            if dry_run:
                                print('Dry-trimmed %s %s from %s' % (snap,
                                    snap.description, snap.start_time))
                            else:
                                # as long as the snapshot wasn't marked with
                                # the 'preserve_snapshot' tag, delete it:
                                try:
                                    conn.delete_snapshot(snap.id)
                                except _EC2ResponseError as err:
                                    print str(err)
                                else:
                                    print('Trimmed %s %s from %s' % (snap,
                                        snap.description, snap.start_time))
                       # go on and look at the next snapshot,
                       # leaving the time period alone
                    else:
                        # this was the first snapshot found for this time
                        # period. Leave it alone and look at the next snapshot:
                        snap_found_for_this_time_period = True
                    check_this_snap = False
                else:
                    # the snap is after the cutoff date.
                    # Check it against the next cutoff date
                    time_period_number += 1
                    snap_found_for_this_time_period = False


def trim_snapshots(region_name=None, dry_run=False):
    """Delete old snapshots logarithmically back in time.

    region_name
        by default process all regions;
    dry_run
        boolean, only print info about old snapshots to be deleted."""
    region = _get_region_by_name(region_name) if region_name else None
    reg_names = [region.name] if region else (reg.name for reg in _regions())
    for reg in reg_names:
        print reg
        regions_trim = _trim_snapshots(region_name=reg, dry_run=dry_run)


def create_instance(region_name='us-east-1', zone_name=None, key_pair=None,
                    security_groups=None):
    """Create AWS EC2 instance.

    Return created instance.

    region_name
        by default will be created in the us-east-1 region;
    zone
        string-formatted name. By default will be used latest zone;
    key_pair
        name of key_pair to be granted access. Will be fetched from
        config by default, may be configured per region."""

    # TODO Allow only zone_name to be passed.

    region = _get_region_by_name(region_name)
    conn = region.connect()

    filters={'owner_id': ubuntu_aws_account, 'architecture': architecture,
             'name': ami_ptrn, 'image_type': 'machine',
             'root_device_type': 'ebs'}
    images = conn.get_all_images(filters=filters)

    # Filtering by latest version.
    ptrn = _compile(ami_regexp)
    versions = set([ptrn.search(img.name).group('version') for img in images])

    def complement(year_month):
        return '0' + year_month if len(year_month) == 4 else year_month

    latest_version = sorted(set(filter(complement, versions)))[-1]  # XXX Y3K.
    name_with_version = ami_ptrn_with_version.format(version=latest_version)
    filters.update({'name': name_with_version})
    images = conn.get_all_images(filters=filters)
    # Filtering by latest release date.
    dates = set([ptrn.search(img.name).group('released_at') for img in images])
    latest_date = sorted(set(dates))[-1]
    name_with_version_and_release = ami_ptrn_with_release_date.format(
        version=latest_version, released_at=latest_date)
    filters.update({'name': name_with_version_and_release})
    image = conn.get_all_images(filters=filters)[0]
    zone = zone_name or conn.get_all_zones()[-1].name
    print 'Launching new instance in {zone} using {image}'.format(image=image,
                                                                 zone=zone)

    key_pair = key_pair or config.get(region.name, 'key_pair')
    reservation = image.run(key_name=key_pair, instance_type='t1.micro',
                            placement=zone, security_groups=security_groups)
    assert len(reservation.instances) == 1, 'More than 1 instances created'
    inst = reservation.instances[0]
    _wait_for(inst, ['state', ], 'running')
    print '{inst} created in {zone}'.format(inst=inst, zone=zone)

    return inst


@_contextmanager
def _create_temp_inst(zone, key_pair=None, security_groups=None):
    inst = create_instance(zone.region.name, zone.name, key_pair=key_pair,
                           security_groups=security_groups)
    inst.add_tag('Earmarking', 'temporary')
    try:
        yield inst
    finally:
        print 'Terminating the {0} in {0.region}...'.format(inst)
        inst.terminate()
        _wait_for(inst, ['state'], 'terminated')


def _get_avail_dev(instance):
    """Return next unused device name."""
    chars = lowercase
    for dev in instance.block_device_mapping:
        chars = chars.replace(dev[-2], '')
    return '/dev/sd{0}1'.format(chars[0])


@_contextmanager
def _attach_snapshot(snap, key_pair=None, security_groups=None):
    """Create temporary instance and attach the snapshot."""
    _wait_for(snap, ['status', ], 'completed')
    conn = snap.region.connect()
    for zone in conn.get_all_zones():
        try:
            volume = conn.create_volume(snap.volume_size, zone, snap)
            _clone_tags(snap, volume)
            _print_dbg('Tags cloned from {0} to {1}'.format(snap, volume))
            try:
                with _create_temp_inst(
                    zone, key_pair=key_pair, security_groups=security_groups) \
                    as inst:
                    dev_name = _get_avail_dev(inst)
                    _print_dbg('Got avail {0} from {1}'.format(dev_name, inst))
                    volume.attach(inst.id, dev_name)
                    _print_dbg('Attached {0} to {1}'.format(volume, inst))
                    volume.update()
                    _wait_for(volume, ['attach_data', 'status'], 'attached')
                    yield volume
            finally:
                _wait_for(volume, ['status', ], 'available')
                print 'Deleting {vol} in {vol.region}...'.format(vol=volume)
                volume.delete()
        except _BotoServerError as err:
            print _format_exc() if debug else '{0} in {1}'.format(err, zone)
            continue
        else:
            break


def _get_vol_dev(vol, key_filename=None):
    if not vol.attach_data.instance_id:
        return
    inst = _get_inst_by_id(vol.region.name, vol.attach_data.instance_id)
    if not inst.public_dns_name:    # The instance is down.
        return
    key_filename = key_filename or config.get(vol.region.name, 'key_filename')
    env.update({'host_string': inst.public_dns_name,
                'key_filename': key_filename})
    attached_dev = vol.attach_data.device.replace('/dev/', '')
    natty_dev = attached_dev.replace('sd', 'xvd')
    inst_devices = _wait_for_sudo('ls /dev').split()
    for dev in [attached_dev, natty_dev]:
        if dev in inst_devices:
            return '/dev/{0}'.format(dev)


def _mount_volume(vol, key_filename=None, mkfs=False):

    """Mount the device by SSH. Return mountpoint on success.

    vol
        volume to be mounted on the instance it is attached to."""

    vol.update()
    inst = _get_inst_by_id(vol.region.name, vol.attach_data.instance_id)
    dev_name = vol.attach_data.device
    key_filename = key_filename or config.get(vol.region.name, 'key_filename')

    env.update({'host_string': inst.public_dns_name,
                'key_filename': key_filename})
    dev = _get_vol_dev(vol, key_filename)
    mountpoint = dev.replace('/dev/', '/media/')
    _wait_for_sudo('mkdir {0}'.format(mountpoint))
    if mkfs:
        sudo('mkfs.ext3 {dev}'.format(dev=dev))
    sudo('mount {dev} {mnt}'.format(dev=dev, mnt=mountpoint))
    if mkfs:
        sudo('chown -R {user}:{user} {mnt}'.format(user=username,
                                                   mnt=mountpoint))
    return mountpoint


@_contextmanager
def _config_temp_ssh(conn):
    config_name = '{region}-temp-ssh-{now}'.format(
        region=conn.region.name, now=datetime.utcnow().isoformat())

    if config_name in [k_p.name for k_p in conn.get_all_key_pairs()]:
        conn.delete_key_pair(config_name)
    key_pair = conn.create_key_pair(config_name)
    key_filename = key_pair.name + '.pem'
    if _exists(key_filename):
        _remove(key_filename)
    key_pair.save('./')
    _chmod(key_filename, 0600)

    try:
        yield _realpath(key_filename)
    finally:
        key_pair.delete()
        _remove(key_filename)


def mount_snapshot(region_name=None, snap_id=None):

    """Mount snapshot to temporary created instance.

    region_name
        snapshot location
    snap_id."""

    if not region_name or not snap_id:
        region_name, snap_id = _select_snapshot()
    region = _get_region_by_name(region_name)
    conn = region.connect()
    snap = conn.get_all_snapshots(snapshot_ids=[snap_id, ])[0]

    info = ('\nYou may now SSH into the {inst} server, using:'
            '\n ssh -i {key} {user}@{inst.public_dns_name}')
    with _config_temp_ssh(conn) as key_file:
        with _attach_snapshot(snap, security_groups=[ssh_grp]) as vol:
            mountpoint = _mount_volume(vol)
            if mountpoint:
                info += ('\nand browse snapshot, mounted at {mountpoint}.')
            else:
                info += ('\nand mount {device}. NOTE: device name may be '
                         'altered by system.')
            key_file = config.get(region.name, 'key_filename')
            inst = _get_inst_by_id(region.name, vol.attach_data.instance_id)
            print info.format(
                inst=inst, user=username, key=key_file,
                device=vol.attach_data.device, mountpoint=mountpoint)

            info = ('\nEnter FINISHED if you are finished looking at the '
                    'backup and would like to cleanup: ')
            while raw_input(info).strip() != 'FINISHED':
                pass


def _rsync_mountpoints(src_inst, src_mnt, dst_inst, dst_mnt, dst_key_file):
    env.update({'host_string': dst_inst.public_dns_name,
                'key_filename': dst_key_file})
    sudo('cp /root/.ssh/authorized_keys /root/.ssh/authorized_keys.bak')
    sudo('cp .ssh/authorized_keys /root/.ssh/')
    src_key_filename = config.get(src_inst.region.name, 'key_filename')
    env.update({'host_string': src_inst.public_dns_name,
                'key_filename': src_key_filename})
    put(dst_key_file, '.ssh/', mirror_local_mode=True)
    dst_key_filename = _split(dst_key_file)[1]
    cmd = ('rsync -e "ssh -i .ssh/{key_file} -o StrictHostKeyChecking=no" '
           '-a --delete {src_mnt}/ root@{rhost}:{dst_mnt}')
    sudo(cmd.format(rhost=dst_inst.public_dns_name, key_file=dst_key_filename,
                    src_mnt=src_mnt, dst_mnt=dst_mnt))
    env.update({'host_string': dst_inst.public_dns_name,
                'key_filename': dst_key_file})
    sudo('mv /root/.ssh/authorized_keys.bak /root/.ssh/authorized_keys')


def _rsync_snap_to_vol(src_snap, dst_vol, dst_key_file, mkfs=False):

    """Run `rsync` to update dst_vol from src_snap."""

    src_conn = src_snap.region.connect()
    with _config_temp_ssh(src_conn) as src_key_file:
        with _attach_snapshot(src_snap, security_groups=[ssh_grp]) as src_vol:
            src_mnt = _mount_volume(src_vol)
            dst_mnt = _mount_volume(dst_vol, dst_key_file, mkfs=mkfs)
            src_inst = _get_inst_by_id(src_vol.region.name,
                                       src_vol.attach_data.instance_id)
            dst_inst = _get_inst_by_id(dst_vol.region.name,
                                       dst_vol.attach_data.instance_id)
            _rsync_mountpoints(src_inst, src_mnt, dst_inst, dst_mnt,
                               dst_key_file)


def _create_fresh_snap(dst_vol, src_snap):
    """Create new snapshot with same description and tags."""
    new_dst_snap = dst_vol.create_snapshot(src_snap.description)
    _clone_tags(src_snap, new_dst_snap)
    _wait_for(new_dst_snap, ['status', ], 'completed')


def rsync_snapshot(src_region_name, snapshot_id, dst_region_name):

    """Duplicate the snapshot into dst_region.

    src_region_name, dst_region_name
        Amazon region names. Allowed to be contracted, e.g.
        `ap-southeast-1` will be recognized in `ap-south` or even
        `ap-s`;
    snapshot_id
        snapshot to duplicate."""
    src_conn = _get_region_by_name(src_region_name).connect()
    dst_conn = _get_region_by_name(dst_region_name).connect()
    src_snap = src_conn.get_all_snapshots([snapshot_id])[0]

    info = 'Transmitting {snap} {snap.description}'
    if src_snap.tags.get('Name'):
        info += ' of {name}'
    info += ' from {src} to {dst}'
    print info.format(snap=src_snap, src=src_conn.region, dst=dst_conn.region,
                      name=src_snap.tags.get('Name'))

    snaps = dst_conn.get_all_snapshots(owner='self')
    src_vol = _get_snap_vol(src_snap)
    dst_snaps = [snp for snp in snaps if _get_snap_vol(snp) == src_vol]

    dst_snap = sorted(dst_snaps, key=_get_snap_time)[-1] if dst_snaps else None

    if _get_snap_time(dst_snap) >= _get_snap_time(src_snap):
        info = ' {src} is not newer than {dst} {dst.description} in {dst_reg}'
        print info.format(src=src_snap, dst=dst_snap, dst_reg=dst_snap.region)
        return

    with _config_temp_ssh(dst_conn) as key_file:
        key_pair = _splitext(_split(key_file)[1])[0]

        if dst_snap:
            with _attach_snapshot(dst_snap, key_pair, [ssh_grp]) as dst_vol:
                _rsync_snap_to_vol(src_snap, dst_vol, key_file)
                _create_fresh_snap(dst_vol, src_snap)
            dst_snap.delete()
        else:
            dst_zn = dst_conn.get_all_zones()[-1]     # Just latest zone.
            with _create_temp_inst(dst_zn, key_pair, [ssh_grp]) as dst_inst:
                dst_vol = dst_conn.create_volume(src_snap.volume_size, dst_zn)
                _clone_tags(src_snap, dst_vol)
                dst_dev = _get_avail_dev(dst_inst)
                dst_vol.attach(dst_inst.id, dst_dev)
                _rsync_snap_to_vol(src_snap, dst_vol, key_file, mkfs=True)
                _create_fresh_snap(dst_vol, src_snap)
            _wait_for(dst_vol, ['status', ], 'available')
            dst_vol.delete()


def rsync_region(src_region_name, dst_region_name, tag_name=None,
                 tag_value=None):
    """Duplicates latest snapshots with given tag into dst_region.

    src_region_name, dst_region_name
        every latest snapshot from src_region will be `rsync`ed to
        dst_region. Thus only latest snapshot will be stored in
        dst_region;
    tag_name, tag_value
        snapshots will be filtered by tag. Tag will be fetched from
        config by default, may be configured per region."""
    src_region = _get_region_by_name(src_region_name)
    conn = src_region.connect()
    tag_name = tag_name or config.get(src_region.name, 'tag_name')
    tag_value = tag_value or config.get(src_region.name, 'tag_value')
    filters = {'tag-key': tag_name, 'tag-value': tag_value}
    snaps = conn.get_all_snapshots(owner='self', filters=filters)
    _is_described = lambda snap: _get_snap_vol(snap) and _get_snap_time(snap)
    snaps = [snp for snp in snaps if _is_described(snp)]
    snaps = sorted(snaps, key=_get_snap_vol)
    for vol, vol_snaps in _groupby(snaps, _get_snap_vol):
        latest_snap = sorted(vol_snaps, key=_get_snap_time)[-1]
        rsync_snapshot(src_region_name, latest_snap.id, dst_region_name)

def create_ami(region=None, snap_id=None, force=None, encrypted_root=None,
              key_pair=None):
    """
    Creates AMI image from given snapshot.

    Force option removes prompt request and creates new instance from
    created ami image.
    region, snap_id
        specify snapshot to be processed; snapshot description must be
        json description of snapshotted instance.
    force
        Run instance from ami reation without confirmation. To enable
        set value to YES;
    enrypted_root
        Needed to create images for instances with rootfs encryption
        Forces to use /dev/sda instead /dev/sda1. To enable set to any
        value other then None
    """
    if not region or not snap_id:
        region, snap_id = _select_snapshot()
    conn = _connect_to_region(region)
    snap = conn.get_all_snapshots(snapshot_ids=[snap_id, ])[0]
    instance_id = _loads(snap.description)['Instance']
    if instance_id:
        instance = _get_inst_by_id(region, instance_id)
    # setup for building an EBS boot snapshot"
    ebs = EBSBlockDeviceType()
    ebs.snapshot_id = snap_id
    block_map = BlockDeviceMapping()
    if encrypted_root:
        block_map['/dev/sda'] = ebs
    else:
        block_map['/dev/sda1'] = ebs

    timestamp = str(datetime.utcnow().isoformat())
    comment = instance_id + ' ' + timestamp
    name = comment.replace(":", ".")
    name = name.replace(" ", "_")

    # create the new AMI all options from snap JSON description:
    result = conn.register_image(name=name,
        description = timestamp,
        architecture = _loads(snap.description)['Arch'],
        #kernel_id = _loads(snap.description)['Kernel'],
        #ramdisk_id = _loads(snap.description)['Ramdisk'],
        root_device_name = _loads(snap.description)['Root_dev_name'],
        block_device_map = block_map)
    print 'The new AMI ID = ', result

    image = conn.get_all_images(image_ids=[result, ])[0]
    _clone_tags(snap, image)

    if force == None:
        info = ('\nEnter YES if you want to create instance from '
                        'previously created AMI image: ')
    if force == 'YES' or raw_input(info).strip() == 'YES':
        _security_groups = _prompt_to_select(
        [sec.name for sec in conn.get_all_security_groups()],
                                    'Select security group')
        reservation = image.run(
        key_name = key_pair or config.get(region, 'key_pair'),
        security_groups = [_security_groups, ],
        instance_type = _loads(snap.description)['Type'],
        )
        new_instance = reservation.instances[0]
        _wait_for(new_instance, ['state', ], 'running')
        _clone_tags(snap, new_instance)
        modify_instance_termination(region, new_instance.id)<|MERGE_RESOLUTION|>--- conflicted
+++ resolved
@@ -28,7 +28,8 @@
 from boto.exception import (BotoServerError as _BotoServerError,
     EC2ResponseError as _EC2ResponseError)
 from boto.ec2.blockdevicemapping import EBSBlockDeviceType, BlockDeviceMapping
-import os, sys
+import os
+import sys
 from fabric.api import env, prompt, sudo
 from fabric.operations import put
 
@@ -42,17 +43,7 @@
         with open(config_file, 'w') as f_p:
             config.write(f_p)
 
-<<<<<<< HEAD
-=======
 debug = config.getboolean('DEFAULT', 'debug')
-hourly_backups = config.getint('purge_backups', 'hourly_backups')
-daily_backups = config.getint('purge_backups', 'daily_backups')
-weekly_backups = config.getint('purge_backups', 'weekly_backups')
-monthly_backups = config.getint('purge_backups', 'monthly_backups')
-quarterly_backups = config.getint('purge_backups', 'quarterly_backups')
-yearly_backups = config.getint('purge_backups', 'yearly_backups')
-
->>>>>>> 0caf706f
 username = config.get('mount_backups', 'username')
 ubuntu_aws_account = config.get('mount_backups', 'ubuntu_aws_account')
 architecture = config.get('mount_backups', 'architecture')
@@ -337,7 +328,7 @@
         'Type': instance.instance_type,
         'Arch': instance.architecture,
         'Root_dev_name': instance.root_device_name,
-        'Time': datetime.utcnow().isoformat() #Too long, max 255 chars at all
+        'Time': datetime.utcnow().isoformat(),
         }, [instance])
     conn = region.connect()
     snapshot = conn.create_snapshot(vol_id, description)
@@ -882,8 +873,9 @@
         latest_snap = sorted(vol_snaps, key=_get_snap_time)[-1]
         rsync_snapshot(src_region_name, latest_snap.id, dst_region_name)
 
+
 def create_ami(region=None, snap_id=None, force=None, encrypted_root=None,
-              key_pair=None):
+               key_pair=None):
     """
     Creates AMI image from given snapshot.
 
