# -*- coding: utf-8 -*-
'''
Use configuration file ~/.boto for storing your credentials as described
at http://code.google.com/p/boto/wiki/BotoConfig#Credentials

All other options will be taken from ./fabfile.cfg file - copy-paste it
from `django_fabfile/fabfile.cfg.def`.

USAGE:
------

  1. For backup creation you must specify instance_id and region in
  [main] section. To create snapshot of mounted volume, run:
          fab -f backup.py backup_instance
  2. To purge old snapshots you must specify # of snapshots to save in
  [mount_backups], specify instance_id and region in [main] section.
  Then run:
          fab -f backup.py trim_snapshots
  3. To mount backup specify needed values in [mount_backups] section of
  fabfile.cfg, specify instance_id and region in [main] section. Then run:
          fab -f backup.py mount_snapshot
  4. To backup all instances in all regions, which tagged with some tag
  ('Earmarking':'production' for example), add this tags to [main]
  section of fabfile.cfg and run:
          fab -f backup.py backup_instances_by_tag
  5. To purge old snapshots in all regions, run:
          fab -f backup.py trim_snapshots_for_regions
'''
import logging
import logging.handlers
import os
import re
import sys
<<<<<<< HEAD

from datetime import timedelta as _timedelta, datetime
from ConfigParser import (ConfigParser as _ConfigParser, NoOptionError as
                          _NoOptionError)
from contextlib import contextmanager as _contextmanager, nested as _nested
from itertools import groupby as _groupby
from json import dumps as _dumps, loads as _loads
from os import chmod as _chmod, remove as _remove
from os.path import (realpath as _realpath, split as _split)
from pprint import PrettyPrinter as _PrettyPrinter
from pydoc import pager as _pager
from re import (compile as _compile, split as re_split)
=======
from datetime import timedelta, datetime
from ConfigParser import ConfigParser, NoOptionError
from contextlib import contextmanager, nested
from itertools import groupby
from json import dumps, loads
from os import chmod, remove
from os.path import realpath, split
from pprint import PrettyPrinter
from pydoc import pager
>>>>>>> e87b930b
from string import lowercase
from time import sleep
from traceback import format_exc
from warnings import warn

from boto.ec2 import connect_to_region, regions
from boto.ec2.blockdevicemapping import BlockDeviceMapping, EBSBlockDeviceType
from boto.exception import BotoServerError, EC2ResponseError
from fabric.api import env, local, output, prompt, put, settings, sudo, task
from fabric.contrib.files import append, exists

<<<<<<< HEAD
from utils import _get_region_by_name
=======
from django_fabfile.utils import get_region_by_name
>>>>>>> e87b930b


config_file = 'fabfile.cfg'
config = ConfigParser()
config.read(config_file)
try:
    username = config.get('DEFAULT', 'username')
    debug = config.getboolean('DEFAULT', 'debug')
    logging_folder = config.get('DEFAULT', 'logging_folder')
except NoOptionError:
    username = 'ubuntu'
    debug = logging_folder = False

env.update({'user': username, 'disable_known_hosts': True})

# Set up a specific logger with desired output level
LOG_FORMAT = '%(asctime)-15s %(levelname)s:%(message)s'
LOG_DATEFORMAT = '%Y-%m-%d %H:%M:%S %Z'

logger = logging.getLogger(__name__)

if debug:
    logger.setLevel(logging.DEBUG)
    output['debug'] = True
else:
    logger.setLevel(logging.INFO)

if logging_folder:
    LOG_FILENAME = os.path.join(logging_folder, __name__ + '.log')
    handler = logging.handlers.TimedRotatingFileHandler(
        LOG_FILENAME, 'midnight', backupCount=30)

    class StreamLogger():

        def __init__(self, level=logging.INFO):
            self.logger = logging.getLogger(__name__)
            self.level = level

        def write(self, row):
            row = row.strip()
            if row:
                self.logger.log(self.level, row)

        def flush(self):
            pass
    # Redirect Fabric output to log file.
    sys.stdout = StreamLogger()
    sys.stderr = StreamLogger(level=logging.ERROR)
else:
    handler = logging.StreamHandler(sys.stdout)

fmt = logging.Formatter(LOG_FORMAT, datefmt=LOG_DATEFORMAT)
handler.setFormatter(fmt)
logger.addHandler(handler)


_now = lambda: datetime.utcnow().strftime('%Y-%m-%dT%H:%M:%S')


def prompt_to_select(choices, query='Select from', paging=False):
    """Prompt to select an option from provided choices.

    choices: list or dict. If dict, then choice will be made among keys.
    paging: render long list with pagination.

    Return solely possible value instantly without prompting."""
    keys = list(choices)
    while keys.count(None):
        keys.pop(choices.index(None))    # Remove empty values.
    assert len(keys), 'No choices provided'

    if len(keys) == 1:
        return keys[0]

    picked = None
    while not picked in keys:
        if paging:
            pp = PrettyPrinter()
            pager(query + '\n' + pp.pformat(choices))
            text = 'Enter your choice or press Return to view options again'
        else:
            text = '{query} {choices}'.format(query=query, choices=choices)
        picked = prompt(text)
    return picked


class StateNotChangedError(Exception):

    def __init__(self, state):
        self.state = state

    def __str__(self):
        return 'State remain {0} after limited time gone'.format(self.state)


def wait_for(obj, state, attrs=None, max_sleep=30, limit=5 * 60):
    """Wait for attribute to go into state.

    attrs
        list of nested attribute names."""

    def get_state(obj, attrs=None):
        obj_state = obj.update()
        if not attrs:
            return obj_state
        else:
            attr = obj
            for attr_name in attrs:
                attr = getattr(attr, attr_name)
            return attr
    logger.debug('Calling {0} updates'.format(obj))
    for i in range(10):     # Resource may be reported as "not exists"
        try:                # right after creation.
            obj_state = get_state(obj, attrs)
        except Exception as err:
            logger.debug(str(err))
        else:
            break
    logger.debug('Called {0} update'.format(obj))
    obj_region = getattr(obj, 'region', None)
    logger.debug('State fetched from {0} in {1}'.format(obj, obj_region))
    if obj_state != state:
        if obj_region:
            info = 'Waiting for the {obj} in {obj.region} to be {state}...'
        else:
            info = 'Waiting for the {obj} to be {state}...'
        logger.info(info.format(obj=obj, state=state))
        slept, sleep_for = 0, 3
        while obj_state != state and slept < limit:
            logger.info('still {0}...'.format(obj_state))
            sleep_for = sleep_for + 5 if sleep_for < max_sleep else max_sleep
            sleep(sleep_for)
            slept += sleep_for
            obj_state = get_state(obj, attrs)
        if obj_state == state:
            logger.info('done.')
        else:
            raise StateNotChangedError(obj_state)


class _WaitForProper(object):

    """Decorate consecutive exceptions eating.

    >>> @_WaitForProper(attempts=3, pause=5)
    ... def test():
    ...     1 / 0
    ...
    >>> test()
    ZeroDivisionError('integer division or modulo by zero',)
     waiting next 5 sec (2 times left)
    ZeroDivisionError('integer division or modulo by zero',)
     waiting next 5 sec (1 times left)
    ZeroDivisionError('integer division or modulo by zero',)
    """

    def __init__(self, attempts=10, pause=10):
        self.attempts = attempts
        self.pause = pause

    def __call__(self, func):

        def wrapper(*args, **kwargs):
            attempts = self.attempts
            while attempts > 0:
                attempts -= 1
                try:
                    return func(*args, **kwargs)
                except BaseException as err:
                    logger.debug(format_exc())
                    logger.error(repr(err))

                    if attempts > 0:
                        logger.info('waiting next {0} sec ({1} times left)'
                            .format(self.pause, attempts))
                        sleep(self.pause)
                else:
                    break
        return wrapper

try:
    ssh_timeout_attempts = config.getint('DEFAULT', 'ssh_timeout_attempts')
    ssh_timeout_interval = config.getint('DEFAULT', 'ssh_timeout_interval')
except NoOptionError as err:
    warn(str(err))
else:
    _wait_for_sudo = _WaitForProper(attempts=ssh_timeout_attempts,
                                    pause=ssh_timeout_interval)(sudo)
    _wait_for_exists = _WaitForProper(attempts=ssh_timeout_attempts,
                                      pause=ssh_timeout_interval)(exists)


def add_tags(res, tags):
    for tag in tags:
        if tags[tag]:
            res.add_tag(tag, tags[tag])
    logger.debug('Tags added to {0}'.format(res))


def get_descr_attr(resource, attr):
    try:
        return loads(resource.description)[attr]
    except:
        pass


def get_snap_vol(snap):
    return get_descr_attr(snap, 'Volume') or snap.volume_id


def get_snap_time(snap):
    for format_ in ('%Y-%m-%dT%H:%M:%S', '%Y-%m-%dT%H:%M:%S.%f'):
        try:
            return datetime.strptime(get_descr_attr(snap, 'Time'), format_)
        except (TypeError, ValueError):
            continue
    # Use attribute if can't parse description.
    return datetime.strptime(snap.start_time, '%Y-%m-%dT%H:%M:%S.000Z')


def get_inst_by_id(region, instance_id):
    conn = region.connect()
    res = conn.get_all_instances([instance_id, ])
    assert len(res) == 1, (
        'Returned more than 1 {0} for instance_id {1}'.format(res,
                                                      instance_id))
    instances = res[0].instances
    assert len(instances) == 1, (
        'Returned more than 1 {0} for instance_id {1}'.format(instances,
                                                              instance_id))
    return instances[0]


def get_all_instances(region=None, id_only=False):
    if not region:
        warn('There is no guarantee of instance id uniqueness across regions')
    reg_names = [region] if region else (reg.name for reg in regions())
    connections = (connect_to_region(reg) for reg in reg_names)
    for con in connections:
        for res in con.get_all_instances():
            for inst in res.instances:
                yield inst.id if id_only else inst


def get_all_snapshots(region=None, id_only=False):
    if not region:
        warn('There is no guarantee of snapshot id uniqueness across regions')
    reg_names = [region] if region else (reg.name for reg in regions())
    connections = (connect_to_region(reg) for reg in reg_names)
    for con in connections:
        for snap in con.get_all_snapshots(owner='self'):
            yield snap.id if id_only else snap


@task
def update_volumes_tags(filters=None):
    """Clone tags from instances to volumes.

    filters
        apply optional filtering for the `get_all_instances`."""
    for region in regions():
        reservations = region.connect().get_all_instances(filters=filters)
        for res in reservations:
            inst = res.instances[0]
            for bdm in inst.block_device_mapping.keys():
                vol_id = inst.block_device_mapping[bdm].volume_id
                vol = inst.connection.get_all_volumes([vol_id])[0]
                add_tags(vol, inst.tags)


@task
def modify_instance_termination(region, instance_id):
    """Mark production instnaces as uneligible for termination.

    region
        name of region where instance is located;
    instance_id
        instance to be updated;

    You must change value of preconfigured tag_name and run this command
    before terminating production instance via API."""
    conn = get_region_by_name(region).connect()
    inst = get_inst_by_id(conn.region, instance_id)
    prod_tag = config.get(conn.region.name, 'tag_name')
    prod_val = config.get(conn.region.name, 'tag_value')
    inst_tag_val = inst.tags.get(prod_tag)
    inst.modify_attribute('disableApiTermination', inst_tag_val == prod_val)


def select_snapshot():
    region_name = prompt_to_select([reg.name for reg in regions()],
                                        'Select region from')
    snap_id = prompt('Please enter snapshot ID if it\'s known (press Return '
                     'otherwise)')
    if snap_id:
        if snap_id in get_all_snapshots(region_name, id_only=True):
            return region_name, snap_id
        else:
            logger.info('No snapshot with provided ID found')

    instances_list = list(get_all_instances(region_name))
    instances = dict((inst.id, {
        'Name': inst.tags.get('Name'),
        'State': inst.state,
        'Launched': inst.launch_time,
        'Key pair': inst.key_name,
        'Type': inst.instance_type,
        'IP Address': inst.ip_address,
        'DNS Name': inst.public_dns_name}) for inst in instances_list)
    instance_id = prompt_to_select(instances, 'Select instance ID from',
                                    paging=True)

    all_instances = get_all_instances(region_name)
    inst = [inst for inst in all_instances if inst.id == instance_id][0]
    volumes = dict((dev.volume_id, {
        'Status': dev.status,
        'Attached': dev.attach_time,
        'Size': dev.size,
        'Snapshot ID': dev.snapshot_id}) for dev in
                                            inst.block_device_mapping.values())
    volume_id = prompt_to_select(volumes, 'Select volume ID from',
                                  paging=True)

    all_snaps = get_all_snapshots(region_name)
    snaps_list = (snap for snap in all_snaps if snap.volume_id == volume_id)
    snaps = dict((snap.id, {'Volume': snap.volume_id,
                            'Date': snap.start_time,
                            'Description': snap.description}) for snap in
                                                                    snaps_list)
    return region_name, prompt_to_select(snaps, 'Select snapshot ID from',
                                          paging=True)


def create_snapshot(vol, description='', tags=None, synchronously=True):
    """Return new snapshot for the volume.

    vol
        volume to snapshot;
    synchronously
        wait for successful completion;
    description
        description for snapshot. Will be compiled from instnace
        parameters by default;
    tags
        tags to be added to snapshot. Will be cloned from volume by
        default."""
    if vol.attach_data:
        inst = get_inst_by_id(vol.region, vol.attach_data.instance_id)
    else:
        inst = None
    if not description and inst:
        description = dumps({
            'Volume': vol.id,
            'Region': vol.region.name,
            'Device': vol.attach_data.device,
            'Instance': inst.id,
            'Type': inst.instance_type,
            'Arch': inst.architecture,
            'Root_dev_name': inst.root_device_name,
            'Time': _now(),
            })

    def initiate_snapshot():
        snapshot = vol.create_snapshot(description)
        if tags:
            add_tags(snapshot, tags)
        else:
            if inst:
                add_tags(snapshot, inst.tags)
            add_tags(snapshot, vol.tags)
        logger.info('{0} initiated from {1}'.format(snapshot, vol))
        return snapshot

    if synchronously:
        timeout = config.getint('DEFAULT', 'minutes_for_snap')
        while True:     # Iterate unless success and delete failed snapshots.
            snapshot = initiate_snapshot()
            try:
                wait_for(snapshot, '100%', limit=timeout * 60)
                assert snapshot.status == 'completed', (
                    'completed with wrong status {0}'.format(snapshot.status))
            except (StateNotChangedError, AssertionError) as err:
                logger.error(str(err) + ' - deleting')
                snapshot.delete()
            else:
                break
    else:
        snapshot = initiate_snapshot()
    return snapshot


@task
def backup_instance(region_name, instance_id=None, instance=None,
                    synchronously=False):
    """Return list of created snapshots for specified instance.

    region_name
        instance location;
    instance, instance_id
        either `instance_id` or `instance` argument should be specified;
    synchronously
        wait for completion."""
    assert bool(instance_id) ^ bool(instance), ('Either instance_id or '
        'instance should be specified')
    region = get_region_by_name(region_name)
    if instance_id:
        instance = get_inst_by_id(region, instance_id)
    snapshots = []
    for dev in instance.block_device_mapping:
        vol_id = instance.block_device_mapping[dev].volume_id
        vol = region.connect().get_all_volumes([vol_id])[0]
        snapshots.append(create_snapshot(vol, synchronously=synchronously))
    return snapshots


@task
def backup_instances_by_tag(region_name=None, tag_name=None, tag_value=None,
                            asynchronously=False):
    """Creates backup for all instances with given tag in region.

    region_name
        will be applied across all regions by default;
    tag_name, tag_value
        will be fetched from config by default, may be configured
        per region;
    asynchronously
        will be accomplished without checking results."""
    snapshots = []
    region = get_region_by_name(region_name) if region_name else None
    reg_names = [region.name] if region else (reg.name for reg in regions())
    for reg in reg_names:
        tag_name = tag_name or config.get(reg, 'tag_name')
        tag_value = tag_value or config.get(reg, 'tag_value')
        conn = connect_to_region(reg)
        filters = {'resource-type': 'instance', 'key': tag_name,
                   'tag-value': tag_value}
        for tag in conn.get_all_tags(filters=filters):
            snapshots += backup_instance(reg, instance_id=tag.res_id,
                                         synchronously=not asynchronously)
    return snapshots


def _trim_snapshots(region_name, dry_run=False):

    """Delete snapshots back in time in logarithmic manner.

    dry_run
        just print snapshot to be deleted."""
    hourly_backups = config.getint('purge_backups', 'hourly_backups')
    daily_backups = config.getint('purge_backups', 'daily_backups')
    weekly_backups = config.getint('purge_backups', 'weekly_backups')
    monthly_backups = config.getint('purge_backups', 'monthly_backups')
    quarterly_backups = config.getint('purge_backups', 'quarterly_backups')
    yearly_backups = config.getint('purge_backups', 'yearly_backups')

    conn = get_region_by_name(region_name).connect()
    # work with UTC time, which is what the snapshot start time is reported in
    now = datetime.utcnow()
    last_hour = datetime(now.year, now.month, now.day, now.hour)
    last_midnight = datetime(now.year, now.month, now.day)
    last_sunday = datetime(now.year, now.month,
          now.day) - timedelta(days=(now.weekday() + 1) % 7)
    last_month = datetime(now.year, now.month -1, now.day)
    last_year = datetime(now.year-1, now.month, now.day)
    other_years = datetime(now.year-2, now.month, now.day)
    start_of_month = datetime(now.year, now.month, 1)

    target_backup_times = []
    # there are no snapshots older than 1/1/2000
    oldest_snapshot_date = datetime(2000, 1, 1)

    for hour in range(0, hourly_backups):
        target_backup_times.append(last_hour - timedelta(hours=hour))

    for day in range(0, daily_backups):
        target_backup_times.append(last_midnight - timedelta(days=day))

    for week in range(0, weekly_backups):
        target_backup_times.append(last_sunday - timedelta(weeks=week))

    for month in range(0, monthly_backups):
        target_backup_times.append(last_month - timedelta(weeks=month * 4))

    for quart in range(0, quarterly_backups):
        target_backup_times.append(last_year - timedelta(weeks=quart * 16))

    for year in range(0, yearly_backups):
        target_backup_times.append(other_years - timedelta(days=year * 365))


    one_day = timedelta(days=1)
    while start_of_month > oldest_snapshot_date:
        # append the start of the month to the list of snapshot dates to save:
        target_backup_times.append(start_of_month)
        # there's no timedelta setting for one month, so instead:
        # decrement the day by one,
        #so we go to the final day of the previous month...
        start_of_month -= one_day
        # ... and then go to the first day of that previous month:
        start_of_month = datetime(start_of_month.year,
                               start_of_month.month, 1)

    temp = []

    for t in target_backup_times:
        if temp.__contains__(t) == False:
            temp.append(t)

    target_backup_times = temp
    target_backup_times.reverse() # make the oldest date first

    # get all the snapshots, sort them by date and time,
    #and organize them into one array for each volume:
    all_snapshots = conn.get_all_snapshots(owner='self')
    # oldest first
    all_snapshots.sort(cmp=lambda x, y: cmp(x.start_time, y.start_time))

    snaps_for_each_volume = {}
    for snap in all_snapshots:
        # the snapshot name and the volume name are the same.
        # The snapshot name is set from the volume
        # name at the time the snapshot is taken
        volume_name = get_snap_vol(snap)

        if volume_name:
            # only examine snapshots that have a volume name
            snaps_for_volume = snaps_for_each_volume.get(volume_name)

            if not snaps_for_volume:
                snaps_for_volume = []
                snaps_for_each_volume[volume_name] = snaps_for_volume
            snaps_for_volume.append(snap)


    # Do a running comparison of snapshot dates to desired time periods,
    # keeping the oldest snapshot in each
    # time period and deleting the rest:
    for volume_name in snaps_for_each_volume:
        snaps = snaps_for_each_volume[volume_name]
        snaps = snaps[:-1]
        # never delete the newest snapshot, so remove it from consideration

        time_period_num = 0
        snap_found_for_this_time_period = False
        for snap in snaps:
            check_this_snap = True

            while (check_this_snap and
                   time_period_num < target_backup_times.__len__()):

                if get_snap_time(snap) < target_backup_times[time_period_num]:
                    # the snap date is before the cutoff date.
                    # Figure out if it's the first snap in this
                    # date range and act accordingly
                    #(since both date the date ranges and the snapshots
                    # are sorted chronologically, we know this
                    #snapshot isn't in an earlier date range):
                    if snap_found_for_this_time_period:
                        if not snap.tags.get('preserve_snapshot'):
                            if dry_run:
                                logger.info('Dry-trimmed {0} {1} from {2}'
                                    .format(snap, snap.description,
                                    snap.start_time))
                            else:
                                # as long as the snapshot wasn't marked with
                                # the 'preserve_snapshot' tag, delete it:
                                try:
                                    conn.delete_snapshot(snap.id)
                                except EC2ResponseError as err:
                                    logger.exception(str(err))
                                else:
                                    logger.info('Trimmed {0} {1} from {2}'
                                        .format(snap, snap.description,
                                        snap.start_time))
                       # go on and look at the next snapshot,
                       # leaving the time period alone
                    else:
                        # this was the first snapshot found for this time
                        # period. Leave it alone and look at the next snapshot:
                        snap_found_for_this_time_period = True
                    check_this_snap = False
                else:
                    # the snap is after the cutoff date.
                    # Check it against the next cutoff date
                    time_period_num += 1
                    snap_found_for_this_time_period = False


@task
def delete_broken_snapshots():
    for region in regions():
        conn = region.connect()
        filters = {'status': 'error'}
        snaps = conn.get_all_snapshots(owner='self', filters=filters)
        for snp in snaps:
            logger.info('Deleting broken {0}'.format(snp))
            snp.delete()


@task
def trim_snapshots(region_name=None, dry_run=False):
    """Delete old snapshots logarithmically back in time.

    region_name
        by default process all regions;
    dry_run
        boolean, only print info about old snapshots to be deleted."""
    delete_broken_snapshots()
    region = get_region_by_name(region_name) if region_name else None
    reg_names = [region.name] if region else (reg.name for reg in regions())
    for reg in reg_names:
        logger.info('Processing {0}'.format(reg))
        _trim_snapshots(reg, dry_run=dry_run)


@task
def create_instance(region_name='us-east-1', zone_name=None, key_pair=None,
                    security_groups=None):
    """Create AWS EC2 instance.

    Return created instance.

    region_name
        by default will be created in the us-east-1 region;
    zone_name
        string-formatted name. By default will be used latest zone;
    key_pair
        name of key_pair to be granted access. Will be fetched from
        config by default, may be configured per region."""

    region = get_region_by_name(region_name)
    conn = region.connect()

    ami_ptrn = config.get('DEFAULT', 'ami_ptrn')
    architecture = config.get('DEFAULT', 'architecture')
    ubuntu_aws_account = config.get('DEFAULT', 'ubuntu_aws_account')
    filters = {'owner_id': ubuntu_aws_account, 'architecture': architecture,
             'name': ami_ptrn, 'image_type': 'machine',
             'root_device_type': 'ebs'}
    images = conn.get_all_images(filters=filters)

    # Filtering by latest version.
    ptrn = re.compile(config.get('DEFAULT', 'ami_regexp'))
    versions = set([ptrn.search(img.name).group('version') for img in images])

    def complement(year_month):
        return '0' + year_month if len(year_month) == 4 else year_month

    latest_version = sorted(set(filter(complement, versions)))[-1]  # XXX Y3K.
    ami_ptrn_with_version = config.get('DEFAULT', 'ami_ptrn_with_version')
    name_with_version = ami_ptrn_with_version.format(version=latest_version)
    filters.update({'name': name_with_version})
    images = conn.get_all_images(filters=filters)
    # Filtering by latest release date.
    dates = set([ptrn.search(img.name).group('released_at') for img in images])
    latest_date = sorted(set(dates))[-1]
    ami_ptrn_with_release_date = config.get('DEFAULT',
                                            'ami_ptrn_with_release_date')
    name_with_version_and_release = ami_ptrn_with_release_date.format(
        version=latest_version, released_at=latest_date)
    filters.update({'name': name_with_version_and_release})
    image = conn.get_all_images(filters=filters)[0]
    zone = zone_name or conn.get_all_zones()[-1].name
    logger.info('Launching new instance in {zone} using {image}'
        .format(image=image, zone=zone))

    key_pair = key_pair or config.get(region.name, 'key_pair')
    ssh_grp = config.get('DEFAULT', 'ssh_security_group')
    reservation = image.run(
        key_name=key_pair, instance_type='t1.micro', placement=zone,
        security_groups=security_groups or [ssh_grp])
    assert len(reservation.instances) == 1, 'More than 1 instances created'
    inst = reservation.instances[0]
    wait_for(inst, 'running')
    logger.info('{inst} created in {zone}'.format(inst=inst, zone=zone))

    return inst


@contextmanager
def create_temp_inst(region=None, zone=None, key_pair=None,
                      security_groups=None, synchronously=False):
    if region and zone:
        assert zone in region.connect().get_all_zones(), (
            '{0} doesn\'t belong to {1}'.format(zone, region))

    def create_inst_in_zone(zone, key_pair, sec_grps):
        inst = create_instance(zone.region.name, zone.name, key_pair=key_pair,
                               security_groups=sec_grps)
        inst.add_tag(config.get(zone.region.name, 'tag_name'), 'temporary')
        return inst

    if zone:
        inst = create_inst_in_zone(zone, key_pair, security_groups)
    else:
        for zone in region.connect().get_all_zones():
            try:
                inst = create_inst_in_zone(zone, key_pair, security_groups)
            except BotoServerError as err:
                logging.debug(format_exc())
                logging.error('{0} in {1}'.format(err, zone))
                continue
            else:
                break
    try:
        yield inst
    finally:
        logger.info('Terminating the {0} in {0.region}...'.format(inst))
        inst.terminate()
        if synchronously:
            wait_for(inst, 'terminated')


def get_avail_dev(inst):
    """Return next unused device name."""
    inst.update()
    chars = lowercase
    for dev in inst.block_device_mapping:
        chars = chars.replace(dev[-2], '')
    return '/dev/sd{0}1'.format(chars[0])


def get_vol_dev(vol):
    """Return volume representation as attached OS device."""
    if not vol.attach_data.instance_id:
        return
    inst = get_inst_by_id(vol.region, vol.attach_data.instance_id)
    if not inst.public_dns_name:    # The instance is down.
        return
    key_filename = config.get(vol.region.name, 'key_filename')
    env.update({'host_string': inst.public_dns_name,
                'key_filename': key_filename})
    attached_dev = vol.attach_data.device
    natty_dev = attached_dev.replace('sd', 'xvd')
    logger.debug(env, output)
    for dev in [attached_dev, natty_dev]:
        if _wait_for_exists(dev):
            return dev


def mount_volume(vol, mkfs=False):

    """Mount the device by SSH. Return mountpoint on success.

    vol
        volume to be mounted on the instance it is attached to."""

    vol.update()
    assert vol.attach_data
    inst = get_inst_by_id(vol.region, vol.attach_data.instance_id)
    key_filename = config.get(vol.region.name, 'key_filename')
    with settings(host_string=inst.public_dns_name, key_filename=key_filename):
        dev = get_vol_dev(vol)
        mountpoint = dev.replace('/dev/', '/media/')
        _wait_for_sudo('mkdir -p {0}'.format(mountpoint))
        if mkfs:
            _wait_for_sudo('mkfs.ext3 {dev}'.format(dev=dev))
        """Add disk label for normal boot on created volume"""
        _wait_for_sudo('e2label {dev} uec-rootfs'.format(dev=dev))
        _wait_for_sudo('mount {dev} {mnt}'.format(dev=dev, mnt=mountpoint))
        if mkfs:
            _wait_for_sudo('chown -R {user}:{user} {mnt}'.format(
                           user=env.user, mnt=mountpoint))
    logger.debug('Mounted {0} to {1} at {2}'.format(vol, inst, mountpoint))
    return mountpoint


@contextmanager
def attach_snapshot(snap, key_pair=None, security_groups=None, inst=None):

    """Attach `snap` to `inst` or to new temporary instance.

    Yield volume, created from the `snap` and its mountpoint.

    Create temporary instance if `inst` not provided. Provide access to
    newly created temporary instance for `key_pair` and with
    `security_groups`."""

    wait_for(snap, '100%', limit=10 * 60)

    def force_snap_attach(inst, snap):
        """Iterate over devices until successful attachment."""
        volumes_to_delete = []
        while get_avail_dev(inst):
            vol = inst.connection.create_volume(snap.volume_size,
                                                inst.placement, snap)
            add_tags(vol, snap.tags)
            vol.add_tag(config.get(inst.region.name, 'tag_name'), 'temporary')
            volumes_to_delete.append(vol)
            dev_name = get_avail_dev(inst)
            logger.debug('Got avail {0} from {1}'.format(dev_name, inst))
            vol.attach(inst.id, dev_name)
            try:
                wait_for(vol, 'attached', ['attach_data', 'status'], limit=60)
            except StateNotChangedError:
                logger.error('Attempt to attach as next device')
            else:
                break
        return vol, volumes_to_delete

    @contextmanager
    def attach_snap_to_inst(inst, snap):
        """Cleanup volume(s)."""
        wait_for(inst, 'running')
        try:
            vol, volumes = force_snap_attach(inst, snap)
            mnt = mount_volume(vol)
            yield vol, mnt
        except BaseException as err:
            logger.exception(str(err))
        finally:
            key_filename = config.get(inst.region.name, 'key_filename')
            with settings(host_string=inst.public_dns_name,
                          key_filename=key_filename):
                _wait_for_sudo('umount {0}'.format(mnt))
            for vol in volumes:
                if vol.status != 'available':
                    vol.detach(force=True)
                wait_for(vol, 'available')
                logger.info('Deleting {vol} in {vol.region}.'.format(vol=vol))
                vol.delete()

    if inst:
        with attach_snap_to_inst(inst, snap) as (vol, mountpoint):
            yield vol, mountpoint
    else:
        with create_temp_inst(snap.region, key_pair=key_pair,
                              security_groups=security_groups) as inst:
            with attach_snap_to_inst(inst, snap) as (vol, mountpoint):
                yield vol, mountpoint


@contextmanager
def config_temp_ssh(conn):
    config_name = '{region}-temp-ssh-{now}'.format(
        region=conn.region.name, now=datetime.utcnow().isoformat())
    key_pair = conn.create_key_pair(config_name)
    key_filename = key_pair.name + '.pem'
    key_pair.save('./')
    chmod(key_filename, 0600)
    try:
        yield realpath(key_filename)
    finally:
        key_pair.delete()
        remove(key_filename)


@task
def mount_snapshot(region_name=None, snap_id=None, inst_id=None):

    """Mount snapshot to temporary created instance or `inst_id`.

    region_name
        snapshot location
    snap_id
    inst_id
        attach to existing instance. Will be created temporary if
        None."""

    if not region_name or not snap_id:
        region_name, snap_id = select_snapshot()
    region = get_region_by_name(region_name)
    conn = region.connect()
    inst = get_inst_by_id(region, inst_id) if inst_id else None
    snap = conn.get_all_snapshots(snapshot_ids=[snap_id, ])[0]

    info = ('\nYou may now SSH into the {inst} server, using:'
            '\n ssh -i {key} {user}@{inst.public_dns_name}')
    with attach_snapshot(snap, inst) as (vol, mountpoint):
        if mountpoint:
            info += ('\nand browse snapshot, mounted at {mountpoint}.')
        else:
            info += ('\nand mount {device}. NOTE: device name may be '
                     'altered by system.')
        key_file = config.get(region.name, 'key_filename')
        inst = get_inst_by_id(region, vol.attach_data.instance_id)
        logger.info(info.format(inst=inst, user=env.user, key=key_file,
            device=vol.attach_data.device, mountpoint=mountpoint))

        info = ('\nEnter FINISHED if you are finished looking at the '
                'backup and would like to cleanup: ')
        while raw_input(info).strip() != 'FINISHED':
            pass


def rsync_mountpoints(src_inst, src_mnt, dst_inst, dst_mnt):
    """Run `rsync` against mountpoints."""
    src_key_filename = config.get(src_inst.region.name, 'key_filename')
    dst_key_filename = config.get(dst_inst.region.name, 'key_filename')
    with config_temp_ssh(dst_inst.connection) as key_file:
        with settings(host_string=dst_inst.public_dns_name,
                      key_filename=dst_key_filename):
            _wait_for_sudo('cp /root/.ssh/authorized_keys '
                           '/root/.ssh/authorized_keys.bak')
            pub_key = local('ssh-keygen -y -f {0}'.format(key_file), True)
            append('/root/.ssh/authorized_keys', pub_key, use_sudo=True)
        with settings(host_string=src_inst.public_dns_name,
                      key_filename=src_key_filename):
            put(key_file, '.ssh/', mirror_local_mode=True)
            dst_key_filename = split(key_file)[1]
            cmd = (
                'rsync -e "ssh -i .ssh/{key_file} -o StrictHostKeyChecking=no"'
                ' -aHAXz --delete --exclude /root/.bash_history '
                '--exclude /home/*/.bash_history --exclude /etc/ssh/moduli '
                '--exclude /etc/ssh/ssh_host_* '
                '--exclude /etc/udev/rules.d/*persistent-net.rules '
                '--exclude /var/lib/ec2/* --exclude=/mnt/* --exclude=/proc/* '
                '--exclude=/tmp/* {src_mnt}/ root@{rhost}:{dst_mnt}')
            _wait_for_sudo(cmd.format(
                rhost=dst_inst.public_dns_name, dst_mnt=dst_mnt,
                key_file=dst_key_filename, src_mnt=src_mnt))
        with settings(host_string=dst_inst.public_dns_name,
                      key_filename=dst_key_filename):
            _wait_for_sudo('mv /root/.ssh/authorized_keys.bak '
                           '/root/.ssh/authorized_keys')


def update_snap(src_vol, src_mnt, dst_vol, dst_mnt, delete_old=False):

    """Update destination region from `src_vol`.

    Create new snapshot with same description and tags. Delete previous
    snapshot (if exists) of the same volume in destination region if
    ``delete_old`` is True."""

    src_inst = get_inst_by_id(src_vol.region, src_vol.attach_data.instance_id)
    dst_inst = get_inst_by_id(dst_vol.region, dst_vol.attach_data.instance_id)
    rsync_mountpoints(src_inst, src_mnt, dst_inst, dst_mnt)
    if dst_vol.snapshot_id:
        old_snap = dst_vol.connection.get_all_snapshots(
            [dst_vol.snapshot_id])[0]
    else:
        old_snap = None
    src_snap = src_vol.connection.get_all_snapshots([src_vol.snapshot_id])[0]
    create_snapshot(dst_vol, description=src_snap.description,
                                    tags=src_snap.tags, synchronously=False)
    if old_snap and delete_old:
        logger.info('Deleting previous {0} in {1}'.format(old_snap,
                                                          dst_vol.region))
        old_snap.delete()


def create_empty_snapshot(region, size):
    """Format new filesystem."""
    with create_temp_inst(region) as inst:
        vol = region.connect().create_volume(size, inst.placement)
        earmarking_tag = config.get(region.name, 'tag_name')
        vol.add_tag(earmarking_tag, 'temporary')
        vol.attach(inst.id, get_avail_dev(inst))
        mount_volume(vol, mkfs=True)
        snap = vol.create_snapshot()
        snap.add_tag(earmarking_tag, 'temporary')
        vol.detach(True)
        wait_for(vol, 'available')
        vol.delete()
        return snap


@task
def rsync_snapshot(src_region_name, snapshot_id, dst_region_name,
                   src_inst=None, dst_inst=None):

    """Duplicate the snapshot into dst_region.

    src_region_name, dst_region_name
        Amazon region names. Allowed to be contracted, e.g.
        `ap-southeast-1` will be recognized in `ap-south` or even
        `ap-s`;
    snapshot_id
        snapshot to duplicate;
    src_inst, dst_inst
        will be used instead of creating new for temporary."""

    src_conn = get_region_by_name(src_region_name).connect()
    src_snap = src_conn.get_all_snapshots([snapshot_id])[0]
    dst_conn = get_region_by_name(dst_region_name).connect()

    info = 'Going to transmit {snap.volume_size} GiB {snap} {snap.description}'
    if src_snap.tags.get('Name'):
        info += ' of {name}'
    info += ' from {snap.region} to {dst}'
    logger.info(info.format(snap=src_snap, dst=dst_conn.region,
                            name=src_snap.tags.get('Name')))

    dst_snaps = dst_conn.get_all_snapshots(owner='self')
    dst_snaps = [snp for snp in dst_snaps if not snp.status == 'error']
    src_vol = get_snap_vol(src_snap)
    vol_snaps = [snp for snp in dst_snaps if get_snap_vol(snp) == src_vol]
    if vol_snaps:
        dst_snap = sorted(vol_snaps, key=get_snap_time)[-1]
        if get_snap_time(dst_snap) >= get_snap_time(src_snap):
            kwargs = dict(src=src_snap, dst=dst_snap, dst_reg=dst_conn.region)
            logger.info('Stepping over {src} - it\'s not newer than {dst} '
                        '{dst.description} in {dst_reg}'.format(**kwargs))
            return
    else:
        dst_snap = create_empty_snapshot(dst_conn.region,
                                         src_snap.volume_size)

    with nested(attach_snapshot(src_snap, inst=src_inst),
                attach_snapshot(dst_snap, inst=dst_inst)) as (
        (src_vol, src_mnt), (dst_vol, dst_mnt)):
        update_snap(src_vol, src_mnt, dst_vol, dst_mnt,
                    delete_old=not vol_snaps)  # Delete only empty snapshots.


@task
def rsync_region(src_region_name, dst_region_name, tag_name=None,
                 tag_value=None, native_only=True):
    """Duplicates latest snapshots with given tag into dst_region.

    src_region_name, dst_region_name
        every latest snapshot from src_region will be `rsync`ed to
        dst_region. Thus only latest snapshot will be stored in
        dst_region;
    tag_name, tag_value
        snapshots will be filtered by tag. Tag will be fetched from
        config by default, may be configured per region;
    native
        sync only snapshots, created in the src_region_name."""
    src_region = get_region_by_name(src_region_name)
    dst_region = get_region_by_name(dst_region_name)
    conn = src_region.connect()
    tag_name = tag_name or config.get(src_region.name, 'tag_name')
    tag_value = tag_value or config.get(src_region.name, 'tag_value')
    filters = {'tag-key': tag_name, 'tag-value': tag_value}
    snaps = conn.get_all_snapshots(owner='self', filters=filters)
    snaps = [snp for snp in snaps if not snp.status == 'error']
    _is_described = lambda snap: get_snap_vol(snap) and get_snap_time(snap)
    snaps = [snp for snp in snaps if _is_described(snp)]
    if native_only:

        def is_native(snap, region):
            return get_descr_attr(snap, 'Region') == region.name
        snaps = [snp for snp in snaps if is_native(snp, src_region)]

    with nested(create_temp_inst(src_region),
                create_temp_inst(dst_region)) as (src_inst, dst_inst):
        snaps = sorted(snaps, key=get_snap_vol)    # Prepare for grouping.
        for vol, vol_snaps in groupby(snaps, get_snap_vol):
            latest_snap = sorted(vol_snaps, key=get_snap_time)[-1]
            for inst in src_inst, dst_inst:
                logger.debug('Rebooting {0} in {0.region} '
                             'to refresh attachments'.format(inst))
                inst.reboot()
            args = (src_region_name, latest_snap.id, dst_region_name, src_inst,
                    dst_inst)
            try:
                rsync_snapshot(*args)
            except:
                logger.exception('rsync of {1} from {0} to {2} failed'.format(
                    *args))


@task
def launch_instance_from_ami(region_name, ami_id, inst_type=None):
    """Create instance from specified AMI.

    region_name
        location of the AMI and new instance;
    ami_id
        "ami-..."
    inst_type
        by default will be fetched from AMI description or used
        't1.micro' if not mentioned in the description."""
    conn = get_region_by_name(region_name).connect()
    image = conn.get_all_images([ami_id])[0]
<<<<<<< HEAD
    inst_type = inst_type or _get_descr_attr(image, 'Type') or 't1.micro'
    _security_groups = raw_input([sec.name for sec in 
                        conn.get_all_security_groups()])
    _sg = re_split(",", _security_groups)
    _wait_for(image, ['state'], 'available')
=======
    inst_type = inst_type or get_descr_attr(image, 'Type') or 't1.micro'
    _security_groups = prompt_to_select(
        [sec.name for sec in conn.get_all_security_groups()],
        'Select security group')
    wait_for(image, 'available')
>>>>>>> e87b930b
    reservation = image.run(
        key_name = config.get(conn.region.name, 'key_pair'),
        security_groups = _sg,
        instance_type = inst_type,
        # XXX Kernel workaround, not tested with natty
        kernel_id=config.get(conn.region.name, 'kernel' + image.architecture))
    new_instance = reservation.instances[0]
    wait_for(new_instance, 'running')
    add_tags(new_instance, image.tags)
    modify_instance_termination(conn.region.name, new_instance.id)
    info = ('\nYou may now SSH into the {inst} server, using:'
            '\n ssh -i {key} {user}@{inst.public_dns_name}')
    key_file = config.get(conn.region.name, 'key_filename')
    logger.info(info.format(inst=new_instance, user=env.user, key=key_file))


@task
def create_ami(region=None, snap_id=None, force=None, root_dev='/dev/sda1',
               default_arch='x86_64', default_type='t1.micro'):
    """
    Creates AMI image from given snapshot.

    Force option removes prompt request and creates new instance from
    created ami image.
    region, snap_id
        specify snapshot to be processed. Snapshot description in json
        format will be used to restore instance with same parameters;
    force
        Run instance from ami after creation without confirmation. To
        enable set value to "RUN";
    default_arch
        architecture to use if not mentioned in snapshot description;
    default_type
        instance type to use if not mentioned in snapshot description.
        Used only if ``force`` is "RUN".
    """
    if not region or not snap_id:
        region, snap_id = select_snapshot()
    conn = get_region_by_name(region).connect()
    snap = conn.get_all_snapshots(snapshot_ids=[snap_id, ])[0]
    # setup for building an EBS boot snapshot"
    ebs = EBSBlockDeviceType()
    ebs.snapshot_id = snap_id
    ebs.delete_on_termination = True
    block_map = BlockDeviceMapping()
    block_map[root_dev] = ebs

    name = 'Created {0} using access key {1}'.format(_now(), conn.access_key)
    name = name.replace(":", ".").replace(" ", "_")

    # create the new AMI all options from snap JSON description:
    wait_for(snap, '100%', limit=10 * 60)
    result = conn.register_image(
        name=name,
        description=snap.description,
        architecture=get_descr_attr(snap, 'Arch') or default_arch,
        root_device_name=get_descr_attr(snap, 'Root_dev_name') or root_dev,
        block_device_map=block_map)
    image = conn.get_all_images(image_ids=[result, ])[0]
    add_tags(image, snap.tags)

    logger.info('The new AMI ID = {0}'.format(result))

    info = ('\nEnter RUN if you want to launch instance using '
            'just created {0}: '.format(image))
    if force == 'RUN' or raw_input(info).strip() == 'RUN':
        instance_type = get_descr_attr(snap, 'Type') or default_type
        launch_instance_from_ami(region, image.id, inst_type=instance_type)


@task
def modify_kernel(region, instance_id):
    """
    Modify old kernel for stopped instance
    (needed for make pv-grub working)
    NOTICE: install grub-legacy-ec2 and upgrades before run this.
    region
        specify instance region;
    instance_id
        specify instance id for kernel change
    Kernels list:
        ap-southeast-1      x86_64  aki-11d5aa43
        ap-southeast-1  i386    aki-13d5aa41
        eu-west-1       x86_64  aki-4feec43b
        eu-west-1       i386    aki-4deec439
        us-east-1       x86_64  aki-427d952b
        us-east-1       i386    aki-407d9529
        us-west-1       x86_64  aki-9ba0f1de
        us-west-1       i386    aki-99a0f1dc
    """
    key_filename = config.get(region, 'key_filename')
    region = get_region_by_name(region)
    instance = get_inst_by_id(region, instance_id)
    env.update({
        'host_string': instance.public_dns_name,
        'key_filename': key_filename,
    })
    sudo('env DEBIAN_FRONTEND=noninteractive apt-get update && '
         'sudo env DEBIAN_FRONTEND=noninteractive apt-get dist-upgrade && '
         'env DEBIAN_FRONTEND=noninteractive apt-get install grub-legacy-ec2')
    kernel = config.get(region.name, 'kernel'+instance.architecture)
    instance.stop()
    wait_for(instance, 'stopped')
    instance.modify_attribute('kernel', kernel)
    instance.start()<|MERGE_RESOLUTION|>--- conflicted
+++ resolved
@@ -31,20 +31,6 @@
 import os
 import re
 import sys
-<<<<<<< HEAD
-
-from datetime import timedelta as _timedelta, datetime
-from ConfigParser import (ConfigParser as _ConfigParser, NoOptionError as
-                          _NoOptionError)
-from contextlib import contextmanager as _contextmanager, nested as _nested
-from itertools import groupby as _groupby
-from json import dumps as _dumps, loads as _loads
-from os import chmod as _chmod, remove as _remove
-from os.path import (realpath as _realpath, split as _split)
-from pprint import PrettyPrinter as _PrettyPrinter
-from pydoc import pager as _pager
-from re import (compile as _compile, split as re_split)
-=======
 from datetime import timedelta, datetime
 from ConfigParser import ConfigParser, NoOptionError
 from contextlib import contextmanager, nested
@@ -54,7 +40,6 @@
 from os.path import realpath, split
 from pprint import PrettyPrinter
 from pydoc import pager
->>>>>>> e87b930b
 from string import lowercase
 from time import sleep
 from traceback import format_exc
@@ -66,11 +51,7 @@
 from fabric.api import env, local, output, prompt, put, settings, sudo, task
 from fabric.contrib.files import append, exists
 
-<<<<<<< HEAD
-from utils import _get_region_by_name
-=======
 from django_fabfile.utils import get_region_by_name
->>>>>>> e87b930b
 
 
 config_file = 'fabfile.cfg'
@@ -130,11 +111,14 @@
 _now = lambda: datetime.utcnow().strftime('%Y-%m-%dT%H:%M:%S')
 
 
-def prompt_to_select(choices, query='Select from', paging=False):
+def prompt_to_select(choices, query='Select from', paging=False,
+                     multiple=False):
     """Prompt to select an option from provided choices.
 
-    choices: list or dict. If dict, then choice will be made among keys.
-    paging: render long list with pagination.
+    choices
+        list or dict. If dict, then choice will be made among keys.
+    paging
+        render long list with pagination.
 
     Return solely possible value instantly without prompting."""
     keys = list(choices)
@@ -145,16 +129,23 @@
     if len(keys) == 1:
         return keys[0]
 
-    picked = None
-    while not picked in keys:
-        if paging:
-            pp = PrettyPrinter()
-            pager(query + '\n' + pp.pformat(choices))
-            text = 'Enter your choice or press Return to view options again'
-        else:
-            text = '{query} {choices}'.format(query=query, choices=choices)
-        picked = prompt(text)
-    return picked
+    def in_list(input_, avail_list, multiple=False):
+        selected_list = re.split('[\s,]+', input_)
+        if not multiple:
+            assert len(selected_list) == 1, 'Only one item allowed'
+        for item in selected_list:
+            if not item in avail_list:
+                raise ValueError('{0} not in {1}'.format(item, avail_list))
+        return selected_list if multiple else selected_list[0]
+
+    if paging:
+        pp = PrettyPrinter()
+        pager(query + '\n' + pp.pformat(choices))
+        text = 'Enter your choice or press Return to view options again'
+    else:
+        text = '{query} {choices}'.format(query=query, choices=choices)
+    input_in_list = lambda input_: in_list(input_, choices, multiple)
+    return prompt(text, validate=input_in_list)
 
 
 class StateNotChangedError(Exception):
@@ -362,7 +353,7 @@
 
 def select_snapshot():
     region_name = prompt_to_select([reg.name for reg in regions()],
-                                        'Select region from')
+                                   'Select region from')
     snap_id = prompt('Please enter snapshot ID if it\'s known (press Return '
                      'otherwise)')
     if snap_id:
@@ -381,7 +372,7 @@
         'IP Address': inst.ip_address,
         'DNS Name': inst.public_dns_name}) for inst in instances_list)
     instance_id = prompt_to_select(instances, 'Select instance ID from',
-                                    paging=True)
+                                   paging=True)
 
     all_instances = get_all_instances(region_name)
     inst = [inst for inst in all_instances if inst.id == instance_id][0]
@@ -392,7 +383,7 @@
         'Snapshot ID': dev.snapshot_id}) for dev in
                                             inst.block_device_mapping.values())
     volume_id = prompt_to_select(volumes, 'Select volume ID from',
-                                  paging=True)
+                                 paging=True)
 
     all_snaps = get_all_snapshots(region_name)
     snaps_list = (snap for snap in all_snaps if snap.volume_id == volume_id)
@@ -401,7 +392,7 @@
                             'Description': snap.description}) for snap in
                                                                     snaps_list)
     return region_name, prompt_to_select(snaps, 'Select snapshot ID from',
-                                          paging=True)
+                                         paging=True)
 
 
 def create_snapshot(vol, description='', tags=None, synchronously=True):
@@ -1138,22 +1129,15 @@
         't1.micro' if not mentioned in the description."""
     conn = get_region_by_name(region_name).connect()
     image = conn.get_all_images([ami_id])[0]
-<<<<<<< HEAD
-    inst_type = inst_type or _get_descr_attr(image, 'Type') or 't1.micro'
-    _security_groups = raw_input([sec.name for sec in 
-                        conn.get_all_security_groups()])
-    _sg = re_split(",", _security_groups)
-    _wait_for(image, ['state'], 'available')
-=======
     inst_type = inst_type or get_descr_attr(image, 'Type') or 't1.micro'
-    _security_groups = prompt_to_select(
-        [sec.name for sec in conn.get_all_security_groups()],
-        'Select security group')
+
+    avail_grps = [sec.name for sec in conn.get_all_security_groups()]
+    sec_grps = prompt_to_select(avail_grps, 'Select security groups',
+                                multiple=True)
     wait_for(image, 'available')
->>>>>>> e87b930b
     reservation = image.run(
         key_name = config.get(conn.region.name, 'key_pair'),
-        security_groups = _sg,
+        security_groups = sec_grps,
         instance_type = inst_type,
         # XXX Kernel workaround, not tested with natty
         kernel_id=config.get(conn.region.name, 'kernel' + image.architecture))
