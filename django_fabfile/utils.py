--- conflicted
+++ resolved
@@ -287,8 +287,6 @@
     finally:
         key_pair.delete()
         os.remove(key_filename)
-<<<<<<< HEAD
-=======
 
 
 def new_security_group(region, name=None, description=None):
@@ -324,5 +322,4 @@
                 groups[grp][reg].delete()
         else:
             msg = '"SecurityGroup:{grp}" should be removed from {regs}'
-            logger.info(msg.format(grp=grp, regs=groups[grp].keys()))
->>>>>>> 05c9e97f
+            logger.info(msg.format(grp=grp, regs=groups[grp].keys()))